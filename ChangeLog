--- conflicted
+++ resolved
@@ -1,16 +1,14 @@
-<<<<<<< HEAD
+2018-01-20  Mikael Magnusson  <mikachu@gmail.com>
+
+	* 42243: Src/Modules/pcre.c: Free stuff properly in zsh/pcre
+	module
+
 2018-01-19  Barton E. Schaefer  <schaefer@zsh.org>
 
 	* dana: 41924: Doc/Zsh/params.yo: (wi) subscript flag interaction
 
 	* Sebastian Gniazdowski: 41839: Functions/Misc/allopt: force IFS
 	to default for "read"
-=======
-2018-01-20  Mikael Magnusson  <mikachu@gmail.com>
-
-	* 42243: Src/Modules/pcre.c: Free stuff properly in zsh/pcre
-	module
->>>>>>> 5c656716
 
 2018-01-18  Peter Stephenson  <p.stephenson@samsung.com>
 
