--- conflicted
+++ resolved
@@ -1,10 +1,9 @@
-<<<<<<< HEAD
 2014-10-10  Barton E. Schaefer  <schaefer@zsh.org>
 
 	* 33429: Src/builtin.c, Src/hist.c: disallow non-integer values
 	for the temporary HISTSIZE and SAVEHIST of "fc -p", and fix
 	crash on zero values for same
-=======
+
 2014-10-11  Oliver Kiddle  <opk@zsh.org>
 
 	* 33424: Completion/Debian/Type/_deb_architectures,
@@ -26,7 +25,6 @@
 	* Daniel Shahaf: 33396: Completion/Unix/Command/_xxd: new completion
 
 	* Yuri D'Elia: 33397: Completion/X/Command/_xautolock: new completion
->>>>>>> 98ce8a65
 
 2014-10-09  Frank Terbeck  <ft@bewatermyfriend.org>
 
