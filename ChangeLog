<<<<<<< HEAD
2013-10-21  Barton E. Schaefer  <schaefer@zsh.org>

	* 31869: Src/input.c: reduce WINCH-twaddling in shingetline()
=======
2013-10-21  Øystein Walle  <oystwa@gmail.com>

	* 31861: Completion/Unix/Command/_git: _git: Add git-clean
	-i/--interactive support

	* 31863: Completion/Unix/Command/_git: _git: Add new arguments
	introduced in Git v1.8.4

	* 31862: Completion/Unix/Command/_git: _git: Add status.short and
	status.branch

	* 31866: Completion/Unix/Command/_git: _git: Reword --heads to
	match new meaning

	* 31864: Completion/Unix/Command/_git: _git: Add two sub-comamnds
	introduced in v1.8.4

	* 31865: Completion/Unix/Command/_git: _git: Make --batch(-check)
	accept an argument

2013-10-21  m0viefreak  <m0viefreak.cm@googlemail.com>

	* 31856: Completion/Unix/Command/_git: _git: fix a few
	"undocumented" options

	* 31855: Completion/Unix/Command/_git: _git: revert: add
	'-e,--edit'

2013-10-21  Øystein Walle  <oystwa@gmail.com>

	* 31858: Completion/Unix/Command/_git: _git: fix wrong default
	value

2013-10-21  m0viefreak  <m0viefreak.cm@googlemail.com>

	* 31857: Completion/Unix/Command/_git: _git: Remove unsupported -q
	option from diff options

2013-10-21  Øystein Walle  <oystwa@gmail.com>

	* 31853: Completion/Unix/Command/_git: _git: Add missing column.*
	config variables

	* 31854: Completion/Unix/Command/_git: _git: Make git-show accept
	diff arguments

	* 31859: Completion/Unix/Command/_git: _git: re-order the last two
	git-blame arguments
>>>>>>> 95a5ca90

2013-10-19  Peter Stephenson  <p.w.stephenson@ntlworld.com>

	* 31851: Src/exec.c: execstring() should display string to
	be executed with VERBOSE option.

2013-10-19  Barton E. Schaefer  <schaefer@zsh.org>

	* 31849: Doc/Zsh/params.yo: note effect of KSH_ZERO_SUBSCRIPT
	on the arrays of positional parameters e.g. ${argv[0]} vs. $0

2013-10-18  Peter Stephenson  <p.w.stephenson@ntlworld.com>

	* 31846: Src/exec.c: fix NOEXEC option in execsimple().

2013-10-18  Barton E. Schaefer  <schaefer@zsh.org>

	* 31840: Completion/Unix/Command/_make: "read" used wrong $IFS

2013-10-17  Barton E. Schaefer  <schaefer@zsh.org>

	* 31836 (cf. 31823): Doc/Zsh/params.yo, Src/hist.c: add
	HISTORY_IGNORE pattern to exclude matching lines in the
	internal history from the HISTFILE at write time.

	* 31832: Src/exec.c: make execrestore() more signal-safe.
	
2013-10-17  Peter Stephenson  <p.stephenson@samsung.com>

	* 31830: Doc/Zsh/func.yo, README, Src/hist.c, Src/zsh.h:
	If a zshaddhistory hook returns status 2, save the line on
	the internal history but don't write it out.

2013-10-16  Peter Stephenson  <p.w.stephenson@ntlworld.com>

	* Users/18033: Doc/Zsh/builtins.yo, Doc/Zsh/jobs.yo,
	Doc/Zsh/options.yo: try to document interaction between exit and
	asynchronous jobs that don't look asynchronous.

2013-10-16  Peter Stephenson  <p.stephenson@samsung.com>

	* 31827: Doc/Zsh/func.yo: options needed for example.  Only
	works with INCAPPENDHISTORY or SHAREHISTORY.

2013-10-15  Peter Stephenson  <p.stephenson@samsung.com>

	* unposted: Doc/Zsh/func.yo: trivial typo in zshaddhistory doc.

2013-10-12  Barton E. Schaefer  <schaefer@zsh.org>

	* 31818: Completion/Unix/Command/_sh, Doc/Zsh/compsys.yo: to avoid
	side effects, reposition the _arguments call in _sh for the zsh
	special case.  Document the side effects so avoided, and clean up
	the _arguments documentation a bit along the way.

2013-10-11  Mikael Magnusson  <mikachu@gmail.com>

	* 31805: Doc/Zsh/mod_parameter.yo, Src/Modules/parameter.c,
	Src/Modules/parameter.mdd, Src/pattern.c, Test/V01zmodload.ztst:
	Add $patchars and $dis_patchars to zsh/parameter module

	* 31805: Completion/Zsh/Command/_disable,
	Completion/Zsh/Command/_enable, Doc/Zsh/builtins.yo: Update
	_enable and _disable for -p, fix related typo in docs

	* 31806: Completion/Zsh/Command/_disable,
	Completion/Zsh/Command/_enable, Workaround special characters
	in alias and function names breaking _arguments syntax

2013-10-11  Peter Stephenson  <p.stephenson@samsung.com>

	* 31815: Src/hist.c: more fallout from 31789: we need to save
	using pushed history file before we pop.

2013-10-10  Peter Stephenson  <p.stephenson@samsung.com>

	* 31810: Test/E02xtrace.ztst: tests for simple cases of XTRACE
	output for conditions.

	* 31809: Src/exec.c: make whitespace clear in trace output for
	patterns.

2013-10-08  Peter Stephenson  <p.w.stephenson@ntlworld.com>

	* Eric Cook: 31801: Completion/Linux/Command/_btrfs: some
	additional variables need to be local.

2013-10-08  Barton E. Schaefer  <schaefer@zsh.org>

	* 31797: Src/hist.c: partly fix long-standing history expansion
	bug in which in some circumstances a default history expansion
	would occur even when there is neither an event nor a word
	designator, which is contradictory to the documentation.
	There are still some cases in which expansion is attempted
	when it should not be, but in most of those cases the expansion
	simply fails.

2013-10-07  Peter Stephenson  <p.stephenson@samsung.com>

	* 31794: Src/hist.c: further refinement that SHAREHISTORY should
	work as it always did because it's careful about file locking.

	* 31793: Src/hist.c (hbegin): Modify 31789 so that the save
	history here only happens for interactive editing.

2013-10-06  Wayne Davison  <wayned@users.sourceforge.net>

	* users/18024: Completion/Unix/Command/_rsync: add new options for
	rsync 3.1.0.

2013-10-06  Peter Stephenson  <p.w.stephenson@ntlworld.com>

	* users/18023: Doc/Zsh/options.yo, Src/jobs.c, Src/options.c,
	Src/zsh.h, Test/E01options.ztst: add PIPEFAIL option and test.

2013-10-05  Peter Stephenson  <p.w.stephenson@ntlworld.com>

	* Hang Pingtian: 31789: Src/hist.c: add history for
	INCAPPENDHISTORY later so history time works.

2013-10-03  Barton E. Schaefer  <schaefer@zsh.org>

	* 31784: Src/Zle/computil.c: when deciding whether there is enough
	horizontal space to show completion descriptions for each match in
	a listing, treat the separator as part of the description rather
	than as part of the match, and account for lines that have already
	wrapped due to very long matches.
	
	* 31781: Src/Zle/computil.c: "compdescribe -i" must clear the
	completion list column padding width along with the rest of the
	description state.  Cf. 31782.

2013-09-26  Barton E. Schaefer  <schaefer@zsh.org>

	* 31772: Src/params.c: queue_signals() to prevent re-entry into
	endparamscope().

	* 31770: Src/hist.c: memmove() instead of memcpy() for overlapping
	regions.

2013-09-25  Peter Stephenson  <p.w.stephenson@ntlworld.com>

	* 31765: Src/Zle/zle_main.c: on entry to editor, if starting in
	vi insert mode mark this as the start of an insertion (duh).

2013-09-23  Peter Stephenson  <p.w.stephenson@ntlworld.com>

	* 31764 (with correction of sense of a test): Src/glob.c,
	Src/pattern.c: use of array before initialisation wreaked havoc
	in detecting glob qualifiers.

2013-09-22  m0viefreak  <m0viefreak.cm@googlemail.com>

	* 31754: Completion/Unix/Command/_git: _git: git rm: make git rm
	--cached work as intended

2013-09-22  Øystein Walle  <oystwa@gmail.com>

	* 31752: Completion/Unix/Command/_git: _git: change completion
	text for consistency

2013-09-22  m0viefreak  <m0viefreak.cm@googlemail.com>

	* 31753: Completion/Unix/Command/_git: _git: correct some
	"undocumented" options

2013-09-22  Øystein Walle  <oystwa@gmail.com>

	* 31749: Completion/Unix/Command/_git: _git: fix some typos in
	description texts

	* 31751: Completion/Unix/Command/_git: _git: remove TODOs of
	actually documented options

2013-09-22  m0viefreak  <m0viefreak.cm@googlemail.com>

	* 31746: Completion/Unix/Command/_git: _git: reword _git-config
	TODO

	* 31748: Completion/Unix/Command/_git: _git: support completing
	remote branches without <remote>/ prefix

2013-09-22  Øystein Walle  <oystwa@gmail.com>

	* 31747: Completion/Unix/Command/_git: _git: completion updates to
	match latest git v1.8.3 part 2

	* 31750: Completion/Unix/Command/_git: _git: add new configuration
	options to match latest git v1.8.3

2013-09-22  m0viefreak  <m0viefreak.cm@googlemail.com>

	* 31741: Completion/Unix/Command/_git: _git: fix a wrong variable
	in __git_config_values

	* 31743: Completion/Unix/Command/_git: _git: fix usage of ->int:
	for some entries in _git-config

	* 31744: Completion/Unix/Command/_git: _git: make git submodule
	<cmd> completion work

	* 31745: Completion/Unix/Command/_git: _git: correctly use
	__git_guard_number in some cases

	* 31755: Completion/Unix/Command/_git: _git: completion updates to
	match latest git v1.8.3

2013-09-21  Barton E. Schaefer  <schaefer@zsh.org>

	* unposted: Src/glob.c: improve an error message.

2013-09-19  Barton E. Schaefer  <schaefer@zsh.org>

	* 31737: Src/Zle/computil.c (get_cadef): same fix as get_cvdef.

2013-09-19  Peter Stephenson  <p.stephenson@samsung.com>

	* Axel Beckert: 31735: Src/Zle/computil.c (get_cvdef):
	off-by-one in obscure loop handling could cause crash in complex
	completion.

2013-09-14  Luka Perkov  <luka@openwrt.org>

	* 31723: Completion/Unix/Command/_systemd: _systemd: add more
	system commands

	* 31726: Completion/Unix/Command/_git: _git: add few more
	arguments for cherry-pick and revert

2013-09-10  Barton E. Schaefer  <schaefer@zsh.org>

	* 31714: Completion/Zsh/Command/_cd: handle ".." properly when
	$PWD or the path prefix traverses a symbolic link.

2013-09-08  Peter Stephenson  <p.w.stephenson@ntlworld.com>

	* 31711: Doc/Zsh/contrib.yo, Functions/MIME/zsh-mime-handler:
	add execute-never style for MIME handler for files on alien file
	systems.

2013-09-07  Luka Perkov  <luka@openwrt.org>

	* 31708: Completion/Unix/Command/_git: _git: add --fixup and
	--squash options to commit

2013-09-06  Peter Stephenson  <p.w.stephenson@ntlworld.com>

	* Luka Perkov: 31702: Completion/Unix/Command/_git:
	check for presence of "-i" when checking for "--interactive".

	* 31706: Src/builtin.c, Test/C02cond.ztst: standardise
	handling of "test ! <x> <y> <z>".

2013-09-04  Peter Stephenson  <p.w.stephenson@ntlworld.com>

	* 31696: Src/parse.c, Test/C02cond.ztst: in "test", no one
	can hear if you shriek.  Treat exclamation marks as strings in
	"! -a ..." and "! -o ...".

2013-09-02  Peter Stephenson  <p.stephenson@samsung.com>

	* 31685: Doc/Zsh/mod_mapfile.yo: documentation of how to get
	lines from a file is not correct.

2013-08-29  Peter Stephenson  <p.stephenson@samsung.com>

	* users/17955: Doc/Zsh/contrib.yo,
	Functions/MIME/zsh-mime-handler: "disown" style makes MIME
	handlers put into background run without job control.

	* based on 31641, 31642: Completion/Unix/Command/_make: support
	a couple of different variants of make.

2013-08-26  Peter Stephenson  <p.w.stephenson@ntlworld.com>

	* 31672: Src/Modules/zpty.c, Test/V08zpty.ztst: add test that
	was failing and fix race when setting up pty.

2013-08-25  Peter Stephenson  <p.w.stephenson@ntlworld.com>

	* 31665: Src/Modules/zpty.c, Test/V08zpty.ztst, Test/.distfiles:
	zpty should attach terminal on slave.

2013-08-17  Barton E. Schaefer  <schaefer@zsh.org>

	* 31637: Src/builtin.c: change of directory should not be retried
	relative to the current directory when it has already failed along
	some path that does not refer to the current directory.

2013-08-11  Peter Stephenson  <p.w.stephenson@ntlworld.com>

	* 31650: Src/utils.c: use zlong for mailcheck parameters to
	ensure sufficient range.

2013-08-10  Peter Stephenson  <p.w.stephenson@ntlworld.com>

	* 31648: joe M: Src/utils.c: fix timing errors in mailcheck.

2013-08-08  Peter Stephenson  <p.w.stephenson@ntlworld.com>

	* Src/Zle/zle_tricky.c (inststrlen): 31644: the wrong length was
	used when inserting multibyte characters from a string from
	outside ZLE into the editing buffer.

	* users/17908: Src/hist.c Src/Zle/zle_main.c Src/zsh.h: if
	modifying history with ZLE active, keep the history line
	recorded in ZLE in sync.

2013-08-07  Phil Pennock  <pdpennock@users.sourceforge.net>

	* 31634: Functions/Misc/run-help: run-help compat with alias to
	noglob/nocorrect

2013-08-05  Peter Stephenson  <p.w.stephenson@ntlworld.com>

	* 31631: configure.ac, Src/builtin.c: use cygwin_conv_path in
	preference to cygwin_conv_to_posix_path if available.

2013-08-04  Peter Stephenson  <p.w.stephenson@ntlworld.com>

	* Yuusuke Yoshimoto: 31632: Completion/Unix/Type/_java_class:
	suppress stderr from jar when completing classes.

2013-08-02  Peter Stephenson  <p.w.stephenson@ntlworld.com>

	* 31611: Src/Zle/zle_tricky.c: attempt to fix crash in
	"for in 1; do <[TAB] x".

2013-08-01  Peter Stephenson  <p.stephenson@samsung.com>

	* Thomas Klausner: 31625: Completion/X/Command/_mplayer: mplayer
	supports .ts (transport stream) files.

2013-07-29  Peter Stephenson  <p.stephenson@samsung.com>

	* 17891: Src/builtin.c: fix error message for invalid file
	descriptor in "print -u".

2013-07-28  Peter Stephenson  <p.w.stephenson@ntlworld.com>

	* Manuel Presnitz: 31592 (with minor changes of phrasing):
	Doc/Zsh/builtins.yo, Doc/Zsh/expn.yo, Doc/Zsh/prompt.yo: improve
	documentation for named directory handling.

2013-07-25  Peter Stephenson  <p.stephenson@samsung.com>

	* Jun T.: 31756: Completion/Unix/Command/_make: further make
	completion improvements: tke care of mutually exclusive options;
	add _description using $state_descr; add completions for
	--debug=flag; fix typo (pointed out by Daniel Shahaf).

	* 31574: Src/parse.c: alternative fix to 31545 if FD_CLOEXEC is
	not available, removing dump records more consistently.

2013-07-24  Richard Hartmann  <richih.mailinglist@gmail.com>

	* 31571: Completion/Unix/Command/_vcsh: Update

	* 31572: Completion/Debian/Command/_linda,
	Completion/Debian/Command/.distfiles: Remove _linda

2013-07-24  Peter Stephenson  <p.stephenson@samsung.com>

	* Src/hist.c: 31570: with HIST_REDUCE_BLANKS don't truncate
	the line after the last word if there's more non-white-space
	text (probably a comment but we don't assume that).

2013-07-22  Peter Stephenson  <p.w.stephenson@ntlworld.com>

	* unposted: Src/lex.c: correct previous commit: should call
	hwend(), not ihwend().

	* 31559: Src/lex.c: Fix problem with history lines for comments
	that occur in the middle of an alias.

	* Eric Cook: 31558: Completion/Command/Unix/_qemu: name of
	binary has changed.

2013-07-21  Peter Stephenson  <p.w.stephenson@ntlworld.com>

	* 31549: Src/exec,c, Src/zsh.h: replace ad-hoc subsh_close file
	descriptor for pipes with new addfilelist() job-based mechanism.

2013-07-20  Peter Stephenson  <p.w.stephenson@ntlworld.com>

	* 31545: Src/exec.c, Src/parse.c: if FD_CLOEXEC is available,
	so mark dump file file descriptors, avoiding possible
	multiple use of file descriptors.

2013-07-19  Peter Stephenson  <p.w.stephenson@ntlworld.com>

	* c.f. 31531: Completion/Unix/Command/_imagemagick,
	Completion/Unix/Command/_graphicsmagick: complete .xcf files.

2013-07-19  Peter Stephenson  <p.stephenson@samsung.com>

	* 31536 (plus memory leak fixed, plus test code):
	Src/jobs.c, Test/D03procsubst.ztst: fix hang in 31528 by
	closing process substitution file descriptors when waiting
	for job to finish.

2013-07-17  Peter Stephenson  <p.w.stephenson@ntlworld.com>

	* 31528: Src/exec.c, Src/jobs.c, Src/zsh.h: use job table
	to record file descriptors associated with process
	substitution.

	* Jun T: 31525: Completion/Unix/Command/_make: fix some option
	handling.

2013-07-12  Peter Stephenson  <p.stephenson@samsung.com>

	* Nick Cross: 31512: Completion/Unix/Command/_make:
	extra GNU options plus fix to makefile completion.

2013-07-11  Peter Stephenson  <p.stephenson@samsung.com>

	* users/17856: Completion/Command/Unix/_make: rewrite to use
	_arguments so as to make adding option handling easier.

2013-07-03  Peter Stephenson  <p.stephenson@samsung.com>

	* 31503: Doc/Zsh/contrib.yo, Functions/Misc/zmv: split words
	in program passed to zmv with -p and add -P for programs
	that don't understand the "--" convention.

2013-06-28  Clint Adams  <clint@zsh.org>

	* 31500: Completion/Debian/Command/_dput: dput-ng completion
	support from Sebastian Ramacher.

	* 31499: Completion/Debian/Command/_dcut: dcut completion
	from Sebastian Ramacher.

	* 31498: Completion/Debian/Command/_dak: complete files for
	subcommands that are not explicitly specified.

2013-06-27  Mikael Magnusson  <mikachu@gmail.com>

	* 31483: Call zrefresh() before unqueue()ing signals, was
	moved in 31174.

2013-06-18  Frank Terbeck  <ft@bewatermyfriend.org>

	* 31485: Functions/VCS_Info/Backends/VCS_INFO_get_data_git:
	vcs_info, git: Avoid error messages for `guilt' users

2013-06-13  Peter Stephenson  <p.w.stephenson@ntlworld.com>

	* 31465: Completion/compinit, Src/glob.c, Src/pattern.c: fix
	basic completion and globbing use of pattern disables.

	* 31444: Doc/Zsh/builtins.yo, Doc/Zsh/options.yo,
	Doc/zmacros.yo, Src/builtin.c, Src/exec.c, Src/options.c,
	Src/pattern.c, Src/zsh.h: Basic (not fully functional) code for
	enable/disable -p.

2013-06-13  Barton E. Schaefer  <schaefer@zsh.org>

	* 31474: Makefile.in, Src/zsh.mdd: create patchlevel.h correctly
	when running make in a separate build tree

2013-06-10  Peter Stephenson  <p.stephenson@samsung.com>

	* Hong Xu: 31462: .editorconfig: move comment to individual
	line.

	* Bruce Stephens (via Axel Beckert of Debian): 31459:
	Doc/ztexi.yo: alignment of zsh info menu entry is wrong.

2013-06-09  Barton E. Schaefer  <schaefer@zsh.org>

	* 31466: .cvsignore, .gitignore: Cause git and cvs to ignore
	one another.

	* 31205: Completion/Base/Widget/_complete_help:  Do not display
	"(eval)" as a tag context.

2013-06-01  Peter Stephenson  <p.w.stephenson@ntlworld.com>

	* 31441: Src/glob.c, Src/pattern.c, Src/zsh.h: use an array
	based on ZPC_* enum to decide which forms of pattern are enabled.

2013-05-30  Peter Stephenson  <p.stephenson@samsung.com>

	* 31436: Doc/Zsh/expn.yo: KSH_GLOB syntax does not
	support recursive directories.

2013-05-29  Peter Stephenson  <p.w.stephenson@ntlworld.com>

	* 31433: Completion/Unix/Command/_gzip: zcat -f doesn't
	need files with suffix .gz.

	* 31422: Doc/Zsh/calsys.yo, Functions/Calendar/age: better
	heuristic for timestamps in use of :file feature.

2013-05-22  Peter Stephenson  <p.w.stephenson@ntlworld.com>

	* 31405: Doc/Zsh/options.yo: weasel words about
	PRINT_EXIT_STATUS option.

2013-05-21  Peter Stephenson  <p.stephenson@samsung.com>

	* 31419: Src/Modules/stat.c: Add time zone and year to
	default time format with -s option to zstat.

	* 31418: Doc/Zsh/calsys.yo, Functions/Calendar/age:
	in "age" docs correct typo and note the feature that
	you can supply a file as a timestamp on the command line.

	* Stephane: 31417: Functions/Calendar/age: needs --
	to protect againts files starting with -.

2013-05-20  Barton Schaefer  <schaefer@zsh.org>

	* 31416: Src/builtin.c: upon "read" of a short line, assign all
	variables passed as arguments.

2013-05-14  Peter Stephenson  <p.stephenson@samsung.com>

	* unposted: Completion/Unix/Command/_perforce: Improve
	Perforce jobs completion to limit potentially huge output
	using jobview by default; fix quoting of arguments passed on
	to eval within _call_program.

2013-05-10  Peter Stephenson  <p.stephenson@samsung.com>

	* Richard Hartmann <richih.mailinglist@gmail.com>: 31389:
	Completion/X/Command/_mplayer: add .ogv.

	* Mihai Moldovan <ionic@ionic.de>: 31387: Src/zsh_system.h:
	unused functions when compiling with clang.

2013-05-05  Frank Terbeck  <ft@bewatermyfriend.org>

	* unposted: Src/exec.c: Revert "31372: Do not block SIGWINCH for
	child processes" as suggested by Bart.

	* 31376: Src/exec.c: Make sure every execve() is prefixed by
	winch_unblock()

2013-05-05  Bart Schaefer  <schaefer@zsh.org>

	* 31372: Src/exec.c: Do not block SIGWINCH for child processes

2013-05-05  Kenyon Ralph  <kenyon@kenyonralph.com>

	* 31371: Completion/Linux/Command/_brctl: _brctl: update brctl
	subcommands

2013-05-04  Peter Stephenson  <p.w.stephenson@ntlworld.com>

	* 31369: Completion/Base/Utility/_comp_locale: action if locale
	command is not usable.

2013-04-29  Bart Schaefer  <schaefer@zsh.org>

	* 31361: Src/init.c: handle negative optno ("no" prefix used)
	when storing options with parseopts_insert() for sticky contexts

	* 31353: Src/math.c: fix handling of floating point in ternary

	* 31350: Src/init.c, Src/input.c, Src/signals.h, Src/utils.c,
	Src/Zle/zle_main.c: block SIGWINCH nearly all the time, except
	when about to calculate prompts or do synchronous read, so
	syscalls are not interrupted by window size changes.

2013-04-29  Jun T  <takimoto-j@kba.biglobe.ne.jp>

	* 31357: Completion/Unix/Command/_cp: add support for Mac OS X

2013-04-29  Peter Stephenson  <p.stephenson@samsung.com>

	* 31356: Completion/Unix/Command/_subversion: typo noted by Bart.

	* 31355: Completion/Base/Utility/.distfiles,
	Completion/Base/Utility/_comp_locale,
	Completion/Unix/Command/_subversion: _comp_locale tries to
	sanitise locales but keep CTYPE; use this for subversion completion.

2013-04-25  Ramkumar Ramachandra  <artagnon@gmail.com>

	* 31288: Completion/Unix/Command/_git: _git: fix shortlog
	completer

2013-04-21  Ramkumar Ramachandra  <artagnon@gmail.com>

	* 31286: Completion/Unix/Command/_git: _git: add a couple of
	browsers

	* 31289: Completion/Unix/Command/_git: _git: branch.*.pushremote,
	remote.pushdefault

2013-04-20  Torstein Hegge  <hegge@resisty.net>

	* 31159: Completion/Unix/Command/_git: git: Pass prefix filter to
	ls-files even if it matches no files

2013-04-20  Jun T  <takimoto-j@kba.biglobe.ne.jp>

	* 31281: Completion/Unix/Command/_du: _du: add support for Mac OS
	X

2013-04-20  Bart Schaefer  <schaefer@zsh.org>

	* 31272: Src/Zle/compctl.c: avoid double free.

2013-04-16  Peter Stephenson  <p.stephenson@samsung.com>

	* Daniel Friesel: 31265: Completion/Unix/Command/_devtodo:
	improved option handling.

2013-04-13  Peter Stephenson  <p.w.stephenson@ntlworld.com>

	* unposted: .gitignore: ignore PDF and PS versions of intro file.

2013-04-12  Peter Stephenson  <p.w.stephenson@ntlworld.com>

	* 31263 (changed * to - for consistency with elsewhere):
	Doc/Zsh/mod_curses.yo: suppress texinfo warning by adding item
	arguments.

	* 31261: Doc/Zsh/compsys.yo, Doc/ztexi.yo: updates needed
	with latest texinfo.

2013-04-10  Peter Stephenson  <p.w.stephenson@ntlworld.com>

	* users/17754: Src/builtin.c: failing to retie an array
	and colon-separated scalar shouldn't be a fatal error.

2013-04-09  Peter Stephenson  <p.w.stephenson@ntlworld.com>

	* 31246: Makefile.in, Src/zsh.mdd: make a separate patch level
	header for releases.

2013-04-08  Peter Stephenson  <p.w.stephenson@ntlworld.com>

	* unposted: Completion/Unix/Command/.distfiles,
	Completion/Unix/Command/.distfiles: remove mention of files no
	longer there.

2013-04-07  Bart Schaefer  <schaefer@zsh.org>

	* 31234: Completion/Base/Widget/_complete_help: use an "always"
	block instead of "trap" to clean up various function overrides

2013-04-05  Frank Terbeck  <ft@bewatermyfriend.org>

	* 31174: Src/Zle/zle_main.c: 31174: zle: Make sure state changes
	are refreshed after init hook

	* 31172: Src/Zle/zle_main.c: 31172: Let vared define custom init
	and finish hooks

	* 31175: Doc/Zsh/zle.yo: 31175: Add documentation for the new -i
	and -f options of vared

	* 31221: Completion/Unix/Command/_git: Handle zero defined aliases
	better

	* 31222: Functions/Zle/down-line-or-beginning-search,
	Functions/Zle/up-line-or-beginning-search: Don't trigger
	warn_create_global

2013-04-04  Peter Stephenson  <p.stephenson@samsung.com>

	* 31203: Completion/Unix/Command/.distfiles,
	Completion/Unix/Command/_etags: new etags completion.

2013-02-18  Aaron Schrab  <aaron@schrab.com>

	* 07478c6b: Src/zsh.mdd: Generate patch level using `git describe`

2013-04-02  Peter Stephenson  <p.w.stephenson@ntlworld.com>

	* Jun T.: 31183: Src/Zle/zle_move.c: record old line rather than
	history line in vi-goto-mark.

2013-03-29  Mikael Magnusson  <mikachu@gmail.com>

	* 31182: Completion/Unix/Command/_awk: Allow sticked arguments.

2013-03-20  Peter Stephenson  <p.w.stephenson@ntlworld.com>

	* Han Pingtian: 31167 (with tweak):
	Completion/Unix/Command/_ssh: limit use of colons for detecting
	a remote path.

2013-03-19  Bart Schaefer  <schaefer@zsh.org>

	* 31158: Src/pattern.c: following a wildcard with a repetition
	produces a bad pattern error instead of an unbounded search

2013-03-17  Peter Stephenson  <p.w.stephenson@ntlworld.com>

	* 31156: Completion/Zsh/Context/_math,
	Completion/Zsh/Context/_zcalc_line, Completion/Zsh/Type/.distfile,
	Completion/Zsh/Type/_math_params,
	Completion/Zsh/Type/_module_math_func,
	Completion/Zsh/Type/_user_math_func: improved math context
	completion: functions.

	* 31155: Doc/Zsh/contrib.yo, Functions/Misc/zcalc: minor
        extra zcalc features and documentation.

2013-03-15  Peter Stephenson  <p.w.stephenson@ntlworld.com>

	* 31154: Doc/Zsh/contrib.yo, Functions/Misc/zcalc: make zcalc
	understand continuation lines using backslash.

2013-03-14  Peter Stephenson  <p.w.stephenson@ntlworld.com>

	* 31151: Pavol Juhas: complete (C etc) tags better
	when file system is not case sensitive.

2013-03-13  Mikael Magnusson  <mikachu@gmail.com>

	* unposted: Doc/Zsh/contrib.yo: Also adjust a mention of psvar
	in the vcs info documentation.

	* 31140: Src/math.c: when the math recursion limit is hit, make
	sure to not leave *ep pointing nowhere, which caused a crash
	sometimes. Also print the token that we refused to evaluate
	because of the limit.

2013-03-13  Peter Stephenson  <p.w.stephenson@ntlworld.com>

	* unposted, c.f. thread from 31144: Doc/Zsh/params.yo: all psvar
	entries can be shown in prompts nowadays.

2013-03-10  Peter Stephenson  <p.w.stephenson@ntlworld.com>

	* 31141: Src/exec.c, Test/A04redirect.ztst: NO_CLOBBER for {fd}
	syntax should only apply if $fd is exactly an fd and nothing
	else.

2013-03-10  Mikael Magnusson  <mikachu@gmail.com>

	* 30496: Src/prompt.c: Parse argument to %F and %K as prompt
	sequences. This allows constructs like %F{%3v} to use $psvar[3]
	for the color.

	* 30490: Completion/Unix/Command/_java: Complete files for the
	-keystore argument.

	* 30639: Functions/VCS_Info/Backends/VCS_INFO_get_data_git:
	Add support for showing the current action is cherry-pick (happens
	when cherry-picking a range).

	* 31136: Functions/VCS_Info/Backends/VCS_INFO_get_data_git:
	just set parameters instead of passing over a pipe.

2013-03-05  Peter Stephenson  <p.w.stephenson@ntlworld.com>

	* users/17666: Doc/Zsh/contrib.yo, Functions/Misc/zcalc: -f
	option to zcalc sets FORCE_FLOAT.

	* users/17665: Doc/Zsh/options.yo, Src/math.c, Src/options.c,
	Src/zsh.h, Test/C01arith.ztst: add FORCE_FLOAT option.

2013-02-27  Oliver Kiddle <opk@zsh.org>

	* 31076: Completion/Linux/Command/_yast,
	Completion/Unix/Type/_pids, Completion/Unix/Type/_pdf:
	fix cases of more than one completion function for a command

	* 31077: Completion/Unix/Command/_sort: update for new
	options in GNU sort

	* c.f. 31071: Completion/Unix/Type/_postscript,
	Completion/Unix/Command/_psutils: remove duplicate _osc and
	rename _ps to avoid name clash

2013-02-22  Peter Stephenson  <p.w.stephenson@ntlworld.com>

	* 31061: Completion/Zsh/Command/_typeset: "functions" completion
	takes account of options already on the command line.

	* 31060: Src/builtin.c: "+" before a flag for "functions" or
	"autoload" should suppress display of function body.

2013-02-21  Oliver Kiddle <opk@zsh.org>

	* 31058: Completion/Zsh/Command/_fc, Completion/Unix/Command/_cut,
	Completion/Unix/Command/_sed, Completion/Unix/Command/_wget,
	Completion/Unix/Command/_xmlsoft: add options from newer
	versions of some commands to completion functions

2013-02-19  Peter Stephenson  <p.w.stephenson@ntlworld.com>

	* 31055: Completion/compaudit: missing '$' in search of /proc
	file system.

2013-02-12  Oliver Kiddle <opk@zsh.org>

	* 31041: Test/comptest, Test/X02zlevi.ztst: add support for
	testing line editor widgets from the test suite

	* unposted: Etc/zsh-development-guide: remove duplication in
	git guidelines

2013-02-09  Oliver Kiddle <opk@zsh.org>

	* Morita Sho: 31038: Completion/Unix/Type/_terminals:
	add location of terminfo entries on Debian

	* 31037: Src/Zle/zle_move.c: return to previous position
	with vi-goto-mark using `` or ''

2013-02-07  Peter Stephenson  <p.w.stephenson@ntlworld.com>

	*  Wieland Hoffmann: 31030: Completion/X/Command/_mplayer:
	improve label for selected files.

	*  Wieland Hoffmann: 31029: README: correct directory.

	* Han Pingtian: 31027: Completion/Unix/Type/_files: remove
	the -g's from the glob options.

2013-02-03  Peter Stephenson  <p.w.stephenson@ntlworld.com>

	* Eric P. Mangold: c.f. 31016
	http://twistedmatrix.com/trac/browser/trunk/twisted/python/twisted-completion.zsh?format=txt:
	completion for twisted using internally generated completion.

2013-02-01  Peter Stephenson  <p.w.stephenson@ntlworld.com>

	* 31015: Completion: compaudit: where we can find who owns the
	zsh executable, allow the same owner to own completion files.

2013-02-01  Mikael Magnusson  <mikachu@gmail.com>

	* unposted: Fix _prove completer commit.

2013-01-29  Peter Stephenson  <p.w.stephenson@ntlworld.com>

	* Jesper Nygårds: 31012: Completion/Unix/Command/_gradle:
	updates.

	* Dmitry Roshchin: 31008: Completion/openSUSE/Command/_zypper,
	Completion/openSUSE/Command/_osc: updates.

2013-01-26  Bart Schaefer  <schaefer@zsh.org>

	* 31000: Doc/Zsh/contrib.yo: fix typo in example.

2013-01-24  Peter Stephenson  <p.w.stephenson@ntlworld.com>

	* users/17608: Doc/Zsh/contrib.yo,
	Functions/Zle/modify-current-argument: use function to modify
	current command line argument.

2013-01-22  Peter Stephenson  <p.stephenson@samsung.com>

	* 30993: Src/subst.c, Test/D04parameter.ztst: parameter
	modifiers :wq operating on an empty string crashed the shell.
	The shell isn't supposed to crash.

2013-01-20  Oliver Kiddle <opk@zsh.org>

	* 30987: Completion/X/Command/_xrandr: only call xrandr when
	necessary and use _call_program

2013-01-14  Peter Stephenson  <p.stephenson@samsung.com>

	* 30960: Alexey Bezhan: Completion/Unix/Command/_django:
	compatibility issue.

2013-01-10  Peter Stephenson  <p.w.stephenson@ntlworld.com>

	* 30958: Jeremy Mates: Completion/Unix/Command/_prove,
	Completion/Unix/Command/.distfiles: new completion.

2013-01-07  Bart Schaefer  <schaefer@zsh.org>

	* unposted (see 30952): Src/builtin.c: tweak to 30949 to fix the
	buffer pointer.

2013-01-06  Bart Schaefer  <schaefer@zsh.org>

	* 30949: Src/builtin.c: restore "read -q" behavior lost by 27188.

2013-01-05  Peter Stephenson  <p.w.stephenson@ntlworld.com>

	* 30946: Robert Kovacsics: Completion/X/Command/_xrandr: use
	command to generate completions.

2013-01-04  Peter Stephenson  <p.stephenson@samsung.com>

	* 30941: Completion/bashcompinit: scalars giving status of bash
	completion should be exported for external programmes.

2013-01-03  Bart Schaefer  <schaefer@zsh.org>

	* users/17524: Doc/Zsh/expn.yo: misc. parameter flag clarifications.

2013-01-03  Peter Stephenson  <pws@csr.com>

	* unposted: Config/version.mk: update version to 5.0.2-dev-0
	to avoid clash with release.

2012-12-21  Peter Stephenson  <p.w.stephenson@ntlworld.com>

	* unposted: README, Config/version.mk, Etc/FAQ.yo: release
	5.0.2.

2012-12-21  Peter Stephenson  <pws@csr.com>

	* 30930: Src/parse.c, Test/D03procsubst.ztst: anonymous
	functions shouldn't be marked as simple; this prevented process
	based features from working in their arguments.

2012-12-20  Peter Stephenson  <p.w.stephenson@ntlworld.com>

	* unposted: Config/version.mk: zsh 5.0.1.

2012-12-18  Oliver Kiddle <opk@zsh.org>

	* 30877: Etc/zsh-development-guide: document git workflow

2012-12-18  Peter Stephenson  <pws@csr.com>

	* 30914: mkinstalldirs: default mode for installation
	directories is 755.

2012-12-17  Phil Pennock  <pdpennock@users.sourceforge.net>

	* 30901, 30906: Etc/zsh-development-guide: document git usage,
	update patch descriptions, mention editorconfig.

2012-12-16  Peter Stephenson  <p.w.stephenson@ntlworld.com>

	* unposted: README, Config/version.mk, Etc/FAQ.yo,
	Completion/Base/Utility/.distfiles,
	Completion/Unix/Command/.distfiles,
	Completion/Unix/Type/.distfiles, for 5.0.0-test-1.

	* unposted: Src/utils.c: missing mod_export.

2012-12-13  Peter Stephenson  <pws@csr.com>

	* 30876: Src/exec.c, Test/A06assign.ztst, Test/C03traps.ztst:
	obscure failures to process non-zero return values could result
	from optimising a list to a simple command.

2012-12-08  Bart Schaefer  <schaefer@zsh.org>

	* users/17445: Src/math.c, Test/C01arith.ztst: fix handling of
	leading zeroes in floating point.

2012-11-20  Oliver Kiddle <opk@zsh.org>

	* 30811: Completion/Linux/Command/_btrfs,
	Completion/Unix/Command/_mount: new completion for btrfs and
	complete btrfs and ext4 mount options and new linux mount flags

2012-11-16  Vin Shelton  <acs@xemacs.org>

	* users/16865: Doc/Zsh/grammar.yo: Added missing menu item for Errors.

2012-11-18  Bart Schaefer  <schaefer@zsh.org>

	* users/17042: Src/jobs.c: don't stomp the environment in "jobs -Z"
	unless we've first copied it to new memory.

2012-11-16  Oliver Kiddle <opk@zsh.org>

	* 30802: Completion/Unix/Command/_find: add new command switches

	* 30801: Completion/X/Command/_urxvt, Completion/X/Type/_xft_fonts:
	fix font completion for newer fontconfig & update urxvt completion

2012-11-15  Peter Stephenson  <p.w.stephenson@ntlworld.com>

	* 30789: Doc/Zsh/grammar.yo, Doc/Zsh/options.yo, Src/hist.c,
	Src/init.c, Src/options.c, Src/zsh.h, Test/A04redirect.zsh:  add
	CONTINUE_ON_ERROR option for compatibility but turn it off:
	scripts exit on an error instead of returning to the top-level
	like interactive shells.

	* 30800: Michal Halenka: Completion/Unix/Command/_arping: fix
	option.

2012-11-12  Oliver Kiddle <opk@zsh.org>

	* 30795: Completion/Unix/Command/_xz,
	Completion/Unix/Command/_bzip2: new xz completion, new bzip2 options

	* 30794: Completion/Unix/Command/_irssi,
	Completion/Unix/Command/_mutt: update for new options

2012-11-11  Oliver Kiddle <opk@zsh.org>

	* 30793: Completion/Unix/Command/_getent,
	Completion/Unix/Command/_iconv, Completion/Unix/Command/_ldd:
	account for eglibc in _pick_variant patterns

2012-11-08  Bart Schaefer  <schaefer@zsh.org>

	* 30786: Src/builtin.c: do not enter interactive history editing
	or command execution if "fc" is called from a ZLE widget.

2012-11-08  Peter Stephenson  <pws@csr.com>

	* 30783: Src/lex.c: we don't want leading "="'s to be active when
	tokenising strings that aren't going to be treated as command
	line arguments.

	* 30780: Doc/Zsh/builds.yo: document that set -o failures are
	hard but setopt failures are soft.

2012-11-07  Oliver Kiddle <opk@zsh.org>

	* Benjamin R. Haskell: 30737: Completion/Unix/Command/_git:
	make custom completion functions for git aliases easier

	* users/17382: Completion/Unix/Type/_remote_files,
	Completion/Unix/Command/_vim, Completion/Unix/Command/_git,
	Completion/Unix/Type/_urls: complete URLs for vim and make
	_remote_files more consistent with _files

2012-10-25  Peter Stephenson  <p.w.stephenson@ntlworld.com>

	* 30735: Src/parse.c: array assignments aren't simple because
	they can contain process substitutions.

2012-10-19  Peter Stephenson  <pws@csr.com>

	* Roman Kaminski: 30738: Completion/Unix/Command/_bzr: send
	command.

	* Greg Bouzakis: 30741: Completion/Unix/Command/_systemd: add
	suspend command.

	* unposted: Doc/Zsh/expn.yo: further splitting clarifications.

2012-10-18  Peter Stephenson  <pws@csr.com>

	* 30740: Doc/Zsh/expn.yo: add example of process substitution
	with anonymous function.

	* c.f. users/17330: Doc/Zsh/expn.yo: fix reference to splitting
	rule in parameter expansion rules.

2012-10-11  Peter Stephenson  <p.w.stephenson@ntlworld.com>

	* 30726: Doc/Zsh/builtins.yo, Src/builtin.c, Src/exec.c,
	Src/hashtable.c, Src/init.c, Src/options.c, Src/parse.c,
	Src/signals.c, Src/zsh.h, Src/Modules/parameter.c,
	Test/B07emulate.ztst: extend 30722 to handle the case
	where shell options passed to the emulate command need
	propagating to sticky emulation.

2012-10-11  Peter Stephenson  <pws@csr.com>

	* 30724: Src/exec.c, Src/jobs.c: shell code optimised to use
	execsimple() doesn't have a valid thisjob.

2012-10-09  Peter Stephenson  <pws@csr.com>

	* users/17318: Src/Zle/zle_utils.c: don't increment the undo
	change number for every variable read, only the first in a row.

	* users/17314: Src/Zle/zle_utils.c: ensure an undo change number
	uniquely specifies a point in editing history by incrementing
	the value returned by the variable.

	* unposted: Src/builtin.c: fix trivial typo with "functions +T".

2012-10-07  Peter Stephenson  <p.w.stephenson@ntlworld.com>

	* 30722: Src/builtin.c, Src/exec.c, Src/init.c, Src/options.c,
	Src/Modules/parameter.c, Test/B07emulate.ztst: fix some cases
	where options or emulations were not propagated properly
	from the emulate command.

	* 30718: README, Doc/Zsh/builtins.yo, Src/builtin.c,
	Test/C04funcdef.ztst: emulate command evaluations should apply
	sticky emulation to autoloads, too.

2012-10-07  Oliver Kiddle <opk@zsh.org>

	* unposted: Completion/Unix/Command/_webbrowser,
	Completion/Unix/Type/_pspdf: add evince, zathura, dwb

	* 30714: Completion/X/Command/_xclip: complete files,-t,-f for xclip

2012-10-05  Peter Stephenson  <p.w.stephenson@ntlworld.com>

	* 30716: Src/options.c: IGNORECLOSEBRACES should be an emulation
	option since it changes what syntax is valid.

	* 30715: Src/init.c, Src/lex.c, Src/parse.c, Src/subst.c,
	Src/zsh.h, Src/Zle/zle_tricky.c: use a named enum for
	lexical tokens.

2012-10-03  Peter Stephenson  <p.w.stephenson@ntlworld.com>

	* users/17305: Doc/Zsh/expn.yo: fix documentation for ordering
	of word splitting and improve (z) and (Z) documentation.

	* users/17310: Doc/Zsh/params.yo, Src/lex.c, Test/A04redirect.ztst,
	Test/D06subscript.ztst: back off users/17304 owing to problem
	with [ command, document problem, and test the case that needs
	to work.

2012-10-02  Peter Stephenson  <pws@csr.com>

	* users/17304: Src/lex.c, Test/D06subscript.ztst: angle brackets
	aren't associated with special parsing inside square brackets.

2012-09-30  Peter Stephenson  <p.w.stephenson@ntlworld.com>

	* Aaron Schrab: 30712: .editorconfig: multi-editor specification
	of editing formats.

	* Aaron Schrab: 30711: Completion/Unix/Type/_bind_addresses:
	improved IPv6 completion.

	* Aaron Schrab: 30710: Completion/Unix/Command/_perldoc: updates.

2012-09-29  Frank Terbeck  <ft@bewatermyfriend.org>

	* Seth House: 30702: Doc/Zsh/contrib.yo,
	Functions/VCS_Info/Backends/VCS_INFO_get_data_hg: Removed --debug
	flag from the hg vcs_info backend

	* Seth House: 30701: Misc/vcs_info-examples: Added an hg hook
	example to restore the 40-char hash

	* Baptiste Daroussin: 30703:
	Functions/VCS_Info/Backends/VCS_INFO_detect_fossil: Fix fossil
	detection on unix

2012-09-28  Oliver Kiddle <opk@zsh.org>

	* 30697: Completion/Unix/Command/_dbus: new completion definition

2012-09-21  Peter Stephenson  <p.w.stephenson@ntlworld.com>

	* 30692: Completion/Unix/Type/_path_files, Doc/Zsh/builtins.yo,
	Src/builtin.c: allow autoload +X -m to work; change _path_files
	so it works on that.

2012-09-21  Peter Stephenson  <pws@csr.com>

	* 30687 (typo fixed): Doc/Zsh/params.yo, Src/jobs.c: don't
	REPORTTIME if zleactive (but time keyword is allowed).

2012-09-15  Peter Stephenson  <p.w.stephenson@ntlworld.com>

	* Александр Балезин: 30667: Completion/Unix/Command/_ip: add
	addrlabl subcommand.

2012-09-11  Peter Stephenson  <pws@csr.com>

	* unposted: NEWS: refer to some newly added features.

	* 30647, 30649: Doc/Zsh/arith.yo, Src/math.c, Src/utils.c,
	Test/C01arith.ztst: allow underscores in numeric constants
	within math evaluation.

2012-09-09  Peter Stephenson  <p.w.stephenson@ntlworld.com>

	* Jun T.: 30664: configure.ac: fix some Yodl version issues.

2012-09-08  Peter Stephenson  <p.w.stephenson@ntlworld.com>

	* users/17236: Src/builtin.c: r and other fc output didn't
	unmetafy when listing to a file other than stdout.

2012-09-06  Peter Stephenson  <p.w.stephenson@ntlworld.com>

	* 30656: Src/math.c: treat dividing by -1 the same as
	multiplying by it to get around SIGFPE.

2012-09-05  Peter Stephenson  <pws@csr.com>

	* Jun T.: 30658: Completion/Unix/Command/_uniq: more options.

	* Silas Silva: users/17223: Completion/Unix/Command/_lp:
	page-ranges option.

2012-09-03  Peter Stephenson  <pws@csr.com>

	* users/17213: Completion/Base/Completer/_user_expand,
	Doc/Zsh/compsys.yo: allow REPLY to pass a description for an
	expansion.

2012-08-27  Peter Stephenson  <p.w.stephenson@ntlworld. com>

	* Oliver (olipro): 30643: Completion/Linux/Command/_ipset:
	completion update.

2012-08-25  Peter Stephenson  <p.w.stephenson@ntlworld.com>

	* John Stahara: 30641: Src/Zle/zle_keymap.c: bindkey -N
	error report is misleading when copying keymap.

2012-08-23  Peter Stephenson  <p.w.stephenson@ntlworld.com>

	* Jun T: 30640 (plus additional comment): Src/zsh.h,
	Src/compat.c: MacOS doesn't define __STDC_ISO_10646__ but we
	need the replacement wcwidth() anyway.

2012-08-23  Peter Stephenson  <pws@csr.com>

	* Aaron Schrab: 30636: Completion/Unix/Command/_telnet:
	telnet-ssl options.

	* Aaron Schrab: 30637: Completion/Unix/Command/_telnet: -b option

	* Aaron Schrab: 30638: Completion/Unix/Command/_telnet: IPv4
	and IPv6 options.

2012-08-21  Peter Stephenson  <p.w.stephenson@ntlworld.com>

	* users/17211: Completion/Unix/Type/_files, Doc/Zsh/compsys.yo:
	new recursive-files style.

	* 30633: Doc/Zsh/builtins.yo, Src/builtin.c, Src/exec.c,
	Src/hashtable.c, Src/options.c, Src/subst.c, Src/zsh.h:
	"functions -T" traces only marked function and not called
	functions unless also marked.

2012-08-20  Peter Stephenson  <pws@csr.com>

	* Stepan Koltsov: 30634: Functions/Misc/zmv: use (q-) quoting
	for output for clarity.

2012-08-17  Peter Stephenson  <pws@csr.com>

	* Stepan Koltsov: 30632
	(https://raw.github.com/stepancheg/zsh/bfa81caaac44dacfa05adb77f61526ea90346219/Completion/Unix/Command/_clay):
	Completion/Unix/Command/_clay,
	Completion/Unix/Command/.distfiles:
	new completion.

	* Stepan Koltsov: 30632
	(https://github.com/stepancheg/zsh/commit/b0f1427e4983be6dfdc07ccaf86f153d5f9959b9.patch):
	Completion/Unix/Command/_gcc: aliases and clang-specific flags.

	* 30629 plus unposted formatting improvements:
	Doc/Zsh/builtins.yo, Src/Builtins/rlimits.c: more complete
	handling for socket buffer size limit (NetBSD) plus formatting
	and consistency changes (kb -> kbytes everywhere in ulimit
	output, K-bytes to kilobytes everywhere in documentation).

	* 30627: configure.ac, Doc/Zsh/builtins.yo,
	Src/Builtins/rlimits.awk, Src/Builtins/rlimits.c:
	support RLIMIT_NTHR as on NetBSD.

2012-08-16  Peter Stephenson  <pws@csr.com>

	* 30619: Doc/Zsh/builtins.yo, Src/builtin.c,
	Test/B02typeset.ztst: repeat "typeset -T" with same two first
	arguments is not an error.

	* 30617: Src/prototypes.h, Src/zsh_system.h: rationalise
	replacement of tgoto() prototype which could appear twice
	inconsistently.

2012-08-14  Peter Stephenson  <p.w.stephenson@ntlworld.com>

	* unposted: Etc/relnote_5.0.0.txt, Etc/.distfiles: add.

	* unposted: Etc/Changelog-4.3, Etc/ChangeLog-5.0,
	Etc/.distfiles: rename

2012-08-13  Peter Stephenson  <p.w.stephenson@ntlworld.com>

	* unposted: ChangeLog, Etc/ChangeLog-5.0: move changes up
	to 5.0 into subdirectory.

	* Michal Halenka: 30608: Completion/Unix/Command/_ip: del rather
	delete tunnel.

2012-08-13  Peter Stephenson  <pws@csr.com>

	* Jesse Weinstein: 30607: Doc/Makefile.in: fix ancient
	dependency problem with moved Yodl files.

	* Aaron Schrab: 30604: Src/Zle/zle_move.c: make repeating vi skip
	character useful by ignoring character just matched.

	* Aaron Schrab: 30603: Src/Zle/zle_move.c: repeating vi skip
	characters commands caused bad positioning.

2012-08-07  Peter Stephenson  <p.w.stephenson@ntlworld.com>

	* cat_in_136: 17200: Completion/Unix/Command/.distfiles,
	Completion/Unix/Command/_lha, Completion/Unix/Command/_nkf: new
	completions.  nkf is a Kanji code converter.

	* YAMAMOTO Takashi: 30599: Src/compat.c, Src/zsh.h: don't
	use the replacement wcwidth if not ISO-10646 as the assumptions
	it makes probably won't work.

2012-07-27  Peter Stephenson  <p.w.stephenson@ntlworld.com>

	* 30590: Doc/Makefile.in, Doc/.distfiles: work around problem
	turning intro.ms into PDF.

	* unposted: relabel as 5.0.0-dev-0.

2012-07-23  Geoff Wing  <gcw@zsh.org>

	* unposted: Doc/Zsh/ftp_sites.yo: Remove unavailable sites

2012-07-21  Peter Stephenson  <p.w.stephenson@ntlworld.com>

	* unposted: update for 5.0.0 release.<|MERGE_RESOLUTION|>--- conflicted
+++ resolved
@@ -1,8 +1,7 @@
-<<<<<<< HEAD
 2013-10-21  Barton E. Schaefer  <schaefer@zsh.org>
 
 	* 31869: Src/input.c: reduce WINCH-twaddling in shingetline()
-=======
+
 2013-10-21  Øystein Walle  <oystwa@gmail.com>
 
 	* 31861: Completion/Unix/Command/_git: _git: Add git-clean
@@ -51,7 +50,6 @@
 
 	* 31859: Completion/Unix/Command/_git: _git: re-order the last two
 	git-blame arguments
->>>>>>> 95a5ca90
 
 2013-10-19  Peter Stephenson  <p.w.stephenson@ntlworld.com>
 
