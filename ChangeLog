--- conflicted
+++ resolved
@@ -1,14 +1,12 @@
-<<<<<<< HEAD
 2014-08-23  Peter Stephenson  <p.w.stephenson@ntlworld.com>
 
 	* unposted: Etc/.gitignore: ignore generated FAQ*.html files.
-=======
+
 2014-08-23  Barton E. Schaefer  <schaefer@zsh.org>
 
 	* 33046: Completion/Unix/Command/.distfiles,
 	Completion/Unix/Command/_chsh, Completion/Unix/Type/_users: new
 	completion for "chsh"
->>>>>>> 4bab43d1
 
 2014-08-22  Barton E. Schaefer  <schaefer@zsh.org>
 
