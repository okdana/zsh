--- conflicted
+++ resolved
@@ -1,15 +1,13 @@
-<<<<<<< HEAD
 2014-06-02  Peter Stephenson  <p.stephenson@samsung.com>
 
 	* Daniel Sharaf: users/18870: Src/glob.c, Test/D02glob.ztst:
 	glob scanner needed some coaxing with counting matches with (Y)
 	glob qualifier.
-=======
+
 2014-06-02  Daniel Shahaf  <d.s@daniel.shahaf.name>
 
 	* 32662: Functions/VCS_Info/Backends/VCS_INFO_get_data_git:
 	vcs_info git: Fix stagedstr for empty repos
->>>>>>> b85b09b7
 
 2014-06-01  Barton E. Schaefer  <schaefer@zsh.org>
 
