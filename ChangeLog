<<<<<<< HEAD
2013-11-18  Peter Stephenson  <p.stephenson@samsung.com>

	* unposted but see 32012: Doc/help/.cvsignore,
	Doc/help/.distfiles: were created in the wrong place, so move.
=======
2013-11-18  Barton E. Schaefer  <schaefer@zsh.org>

	* 31995: Han Pingtian: Src/glob.c: glob	qualifiers cannot
	follow an empty pattern, so a leading paren means grouping
>>>>>>> 12fb09c3

2013-11-17  Peter Stephenson  <p.w.stephenson@ntlworld.com>

	* 32001: Src/subst.c: fix crash on empty arrays with array
	intersection and disjunction.

2013-11-15  Barton E. Schaefer  <schaefer@zsh.org>

	* Martin Vaeth: 31988: Doc/Makefile.in, Util/helpfiles: remove
	LC_CTYPE heuristics, assure clean environment, force LANG=C

2013-11-14  Peter Stephenson  <p.stephenson@samsung.com>

	* Jun T.: 31984: Completion/Unix/Command/_df: new completion.

	* 31983: Src/zsh.mdd: suppress warning from cmp that doesn't
	indicate a problem when generating patchlevel header.

	* 31982: Src/math.c, Test/C01arith.ztst: detection of floating
	point constants had run rampant in users/17445.  Fix the original
	problem another way.

2013-11-13  Peter Stephenson  <p.w.stephenson@ntlworld.com>

	* 31977: Src/module.c: no error if autoloading a feature that
	is already loaded in a consistent fashion.

	* Jun T.: 31971: locale fix for helpfiles.

	* Martin Vaeth: 31959: .gitignore, Doc/help/.cvsignore,
	Doc/help/.distfiles: missed files.

2013-11-12  Bart Schaefer  <schaefer@zsh.org>

	* 31966: Util/helpfiles: skip introductory paragraphs processing
	"man zshbuiltins" by assuming that all real command names start
	with a lower case letter.  Check "ztcp" file as a guess that all
	builtins were processed.

2013-11-12  Peter Stephenson  <p.w.stephenson@ntlworld.com>

	* Martin Vaeth: 31959: .gitignore,
	Completion/Zsh/Command/_run-help, Doc/.cvsignore,
	Doc/.distfiles, Doc/Makefile.in, Makefile.in,
	StartupFiles/zshrc, Util/helpfiles, configure.ac: make help
	files during installation.

	* 31961: Src/Zle/zle.h, Src/Zle/zle_main.c,
	Src/Zle/zle_thingy.c: rationalise fd watch to use structures.

2013-11-08  Peter Stephenson  <p.stephenson@samsung.com>

	* unposted: fix ChangeLog to say 5.0.3 instead of 4.0.3.

	* unposted: NEWS: refer to zle -Fw.

	* 31940: Doc/Zsh/contrib.yo, Functions/Misc/zcalc: add -e option
	to zcalc to use input from arguments to command.

2013-11-07  Peter Stephenson  <p.stephenson@samsung.com>

	* 31937: Doc/Zsh/zle.yo, Src/Zle/zle_main.c,
	Src/Zle/zle_thingy.c, Src/Zle/zle_utils.c, Src/math.c,
	Test/C01arith.ztst: zle -Fw uses widget semantics for
	file descriptor handler.

2013-11-06  Peter Stephenson  <p.w.stephenson@ntlworld.com>

	* unposted: Completion/Debian/Command/.distfiles,
	Completion/Unix/Type/.distfiles, Config/version.mk, Etc/FAQ.yo,
	README, Src/pattern.c, Src/signals.c, Test/.distfiles: updates
	for 5.0.2-test-1 in preparation for 5.0.3.  Updated files
	in .distfiles and add mod_export declarations.

2013-11-03  Peter Stephenson  <p.w.stephenson@ntlworld.com>

	* Stefan Neudorf: 31936: Doc/Zsh/builtins.yo,
	Src/Builtins/rlimits.awk, Src/Builtins/rlimits.c: rationalise
	thread limits

	* Stefan Neudorf: 31935: Doc/Zsh/builtins.yo,
	Src/Builtins/rlimits.awk, Src/Builtins/rlimits.c: further
	limit updates for 31930, 39134.

2013-10-31  Peter Stephenson  <p.w.stephenson@ntlworld.com>

	* Stefan Neudorf: 31930 / 31934: Doc/Zsh/builtins.yo,
	Src/Builtins/rlimits.awk, Src/Builtins/rlimits.c, configure.ac,
	Src/Builtins/rlimits.c:  New BSD limits; avoid clash with
	ulimit -k.

2013-10-29  Barton E. Schaefer  <schaefer@zsh.org>

	* 31929: Src/jobs.c: fix DPUTS3() test condition from 31906.

2013-10-28  Bart Schaefer  <schaefer@zsh.org>

	* unposted: NEWS: mention HISTORY_IGNORE

2013-10-28  Peter Stephenson  <p.stephenson@samsung.com>

	* 31922: Src/Zle/zle_utils.c (zlecharasstring): missing
	flip of bit five when Meta marker inserted.

2013-10-27  Barton E. Schaefer  <schaefer@zsh.org>

	* 31912: Src/exec.c: in closemn(), distinguish closing for >&-
	from closing for a real redirect.  Fixes knock-on multios bug
	introduced by workers/20666 way back in 2005.

	* unposted (cf. users/18063): Functions/Zle/keeper: clean up
	some syntax nits, add working link to old Unix Review article

	* 31919: Src/exec.c, Src/init.c: fix deadlock when a shell builtin
	with a multio redirection is used on the left side of a pipeline,
	by making sure stdin/out/err file descriptors are closed for the
	multio copy process, which means not re-using those descriptors
	after they are closed and marked FDT_UNUSED in fdtable[].  For
	completeness, initialize their fdtable[] state to FDT_EXTERNAL.

2013-10-27  Peter Stephenson  <p.w.stephenson@ntlworld.com>

	* 31909: Jun T: Completion/Unix/Command/_cat: new completion.

2013-10-26  Barton E. Schaefer  <schaefer@zsh.org>

	* 31906: Src/jobs.c, Test/A05execution.ztst: printjob() should not
	reference oldjobtab for job numbers unless it is being called from
	bin_fg().  Add a DPUTS check in case this goes horribly wrong.
	printjob() also must not attempt to update pipestats when called
	from bin_fg().  Finally, acquire_pgrp() cannot acquire the tty
	group leader if the shell is not interactive, so avoid looping
	infinitely in the attempt.  Update the $pipestatus stress test so
	that it also exercises the oldjobtab repair.

2013-10-26  Peter Stephenson  <p.w.stephenson@ntlworld.com>

	* Jun T: 31902: rationalise gamma function in mathfunc for
	consistency with various libraries and user expectations.

2013-10-25  Peter Stephenson  <p.w.stephenson@ntlworld.com>

	* 31890 (with Mikael's fixes in 31891): NEWS: add descriptions
	of new features since 5.0.2.

2013-10-24  Peter Stephenson  <p.w.stephenson@ntlworld.com>

	* 31889: Test/D02glob.ztst: tests for disable -p.

	* 31877: Src/pattern.c: fix behaviour of disable -p for
	entities with parentheses.

2013-10-24  Barton E. Schaefer  <schaefer@zsh.org>

	* 31885: Src/jobs.c: fix PIPEFAIL behavior when the last command
	in a pipeline is executed within the current shell; add comments

2013-10-24  Peter Stephenson  <p.stephenson@samsung.com>

	* 31888: Test/A05execution.ztst: add test of pipestatus
	that was reliably failing before 31879.

	* 31882: Src/Zle/compcore.c: better insulation of
	completion widget excecution against job environment.

	* 31884: Test/A05execution.ztst: eliminate variable output
	from test due to vagaries of uniq implementation.

2013-10-23  Barton E. Schaefer  <schaefer@zsh.org>

	* 31879: Src/jobs.c: improve $pipestatus behavior when the last
	command in the pipeline is executed within the current shell

	* unposted (cf. Frank Terbeck: 30047): Test/A05redirect.ztst:
	stress test for $pipestatus handling

2013-10-23  Peter Stephenson  <p.stephenson@samsung.com>

	* 31873: Doc/Zsh/builtins.yo: Document conventions for use of
	command options with builtin commands.

2013-10-21  Barton E. Schaefer  <schaefer@zsh.org>

	* 31869: Src/input.c: reduce WINCH-twaddling in shingetline()

2013-10-21  Øystein Walle  <oystwa@gmail.com>

	* 31861: Completion/Unix/Command/_git: _git: Add git-clean
	-i/--interactive support

	* 31863: Completion/Unix/Command/_git: _git: Add new arguments
	introduced in Git v1.8.4

	* 31862: Completion/Unix/Command/_git: _git: Add status.short and
	status.branch

	* 31866: Completion/Unix/Command/_git: _git: Reword --heads to
	match new meaning

	* 31864: Completion/Unix/Command/_git: _git: Add two sub-comamnds
	introduced in v1.8.4

	* 31865: Completion/Unix/Command/_git: _git: Make --batch(-check)
	accept an argument

2013-10-21  m0viefreak  <m0viefreak.cm@googlemail.com>

	* 31856: Completion/Unix/Command/_git: _git: fix a few
	"undocumented" options

	* 31855: Completion/Unix/Command/_git: _git: revert: add
	'-e,--edit'

2013-10-21  Øystein Walle  <oystwa@gmail.com>

	* 31858: Completion/Unix/Command/_git: _git: fix wrong default
	value

2013-10-21  m0viefreak  <m0viefreak.cm@googlemail.com>

	* 31857: Completion/Unix/Command/_git: _git: Remove unsupported -q
	option from diff options

2013-10-21  Øystein Walle  <oystwa@gmail.com>

	* 31853: Completion/Unix/Command/_git: _git: Add missing column.*
	config variables

	* 31854: Completion/Unix/Command/_git: _git: Make git-show accept
	diff arguments

	* 31859: Completion/Unix/Command/_git: _git: re-order the last two
	git-blame arguments

2013-10-19  Peter Stephenson  <p.w.stephenson@ntlworld.com>

	* 31851: Src/exec.c: execstring() should display string to
	be executed with VERBOSE option.

2013-10-19  Barton E. Schaefer  <schaefer@zsh.org>

	* 31849: Doc/Zsh/params.yo: note effect of KSH_ZERO_SUBSCRIPT
	on the arrays of positional parameters e.g. ${argv[0]} vs. $0

2013-10-18  Peter Stephenson  <p.w.stephenson@ntlworld.com>

	* 31846: Src/exec.c: fix NOEXEC option in execsimple().

2013-10-18  Barton E. Schaefer  <schaefer@zsh.org>

	* 31840: Completion/Unix/Command/_make: "read" used wrong $IFS

2013-10-17  Barton E. Schaefer  <schaefer@zsh.org>

	* 31836 (cf. 31823): Doc/Zsh/params.yo, Src/hist.c: add
	HISTORY_IGNORE pattern to exclude matching lines in the
	internal history from the HISTFILE at write time.

	* 31832: Src/exec.c: make execrestore() more signal-safe.

2013-10-17  Peter Stephenson  <p.stephenson@samsung.com>

	* 31830: Doc/Zsh/func.yo, README, Src/hist.c, Src/zsh.h:
	If a zshaddhistory hook returns status 2, save the line on
	the internal history but don't write it out.

2013-10-16  Peter Stephenson  <p.w.stephenson@ntlworld.com>

	* Users/18033: Doc/Zsh/builtins.yo, Doc/Zsh/jobs.yo,
	Doc/Zsh/options.yo: try to document interaction between exit and
	asynchronous jobs that don't look asynchronous.

2013-10-16  Peter Stephenson  <p.stephenson@samsung.com>

	* 31827: Doc/Zsh/func.yo: options needed for example.  Only
	works with INCAPPENDHISTORY or SHAREHISTORY.

2013-10-15  Peter Stephenson  <p.stephenson@samsung.com>

	* unposted: Doc/Zsh/func.yo: trivial typo in zshaddhistory doc.

2013-10-12  Barton E. Schaefer  <schaefer@zsh.org>

	* 31818: Completion/Unix/Command/_sh, Doc/Zsh/compsys.yo: to avoid
	side effects, reposition the _arguments call in _sh for the zsh
	special case.  Document the side effects so avoided, and clean up
	the _arguments documentation a bit along the way.

2013-10-11  Mikael Magnusson  <mikachu@gmail.com>

	* 31805: Doc/Zsh/mod_parameter.yo, Src/Modules/parameter.c,
	Src/Modules/parameter.mdd, Src/pattern.c, Test/V01zmodload.ztst:
	Add $patchars and $dis_patchars to zsh/parameter module

	* 31805: Completion/Zsh/Command/_disable,
	Completion/Zsh/Command/_enable, Doc/Zsh/builtins.yo: Update
	_enable and _disable for -p, fix related typo in docs

	* 31806: Completion/Zsh/Command/_disable,
	Completion/Zsh/Command/_enable, Workaround special characters
	in alias and function names breaking _arguments syntax

2013-10-11  Peter Stephenson  <p.stephenson@samsung.com>

	* 31815: Src/hist.c: more fallout from 31789: we need to save
	using pushed history file before we pop.

2013-10-10  Peter Stephenson  <p.stephenson@samsung.com>

	* 31810: Test/E02xtrace.ztst: tests for simple cases of XTRACE
	output for conditions.

	* 31809: Src/exec.c: make whitespace clear in trace output for
	patterns.

2013-10-08  Peter Stephenson  <p.w.stephenson@ntlworld.com>

	* Eric Cook: 31801: Completion/Linux/Command/_btrfs: some
	additional variables need to be local.

2013-10-08  Barton E. Schaefer  <schaefer@zsh.org>

	* 31797: Src/hist.c: partly fix long-standing history expansion
	bug in which in some circumstances a default history expansion
	would occur even when there is neither an event nor a word
	designator, which is contradictory to the documentation.
	There are still some cases in which expansion is attempted
	when it should not be, but in most of those cases the expansion
	simply fails.

2013-10-07  Peter Stephenson  <p.stephenson@samsung.com>

	* 31794: Src/hist.c: further refinement that SHAREHISTORY should
	work as it always did because it's careful about file locking.

	* 31793: Src/hist.c (hbegin): Modify 31789 so that the save
	history here only happens for interactive editing.

2013-10-06  Wayne Davison  <wayned@users.sourceforge.net>

	* users/18024: Completion/Unix/Command/_rsync: add new options for
	rsync 3.1.0.

2013-10-06  Peter Stephenson  <p.w.stephenson@ntlworld.com>

	* users/18023: Doc/Zsh/options.yo, Src/jobs.c, Src/options.c,
	Src/zsh.h, Test/E01options.ztst: add PIPEFAIL option and test.

2013-10-05  Peter Stephenson  <p.w.stephenson@ntlworld.com>

	* Hang Pingtian: 31789: Src/hist.c: add history for
	INCAPPENDHISTORY later so history time works.

2013-10-03  Barton E. Schaefer  <schaefer@zsh.org>

	* 31784: Src/Zle/computil.c: when deciding whether there is enough
	horizontal space to show completion descriptions for each match in
	a listing, treat the separator as part of the description rather
	than as part of the match, and account for lines that have already
	wrapped due to very long matches.

	* 31781: Src/Zle/computil.c: "compdescribe -i" must clear the
	completion list column padding width along with the rest of the
	description state.  Cf. 31782.

2013-09-26  Barton E. Schaefer  <schaefer@zsh.org>

	* 31772: Src/params.c: queue_signals() to prevent re-entry into
	endparamscope().

	* 31770: Src/hist.c: memmove() instead of memcpy() for overlapping
	regions.

2013-09-25  Peter Stephenson  <p.w.stephenson@ntlworld.com>

	* 31765: Src/Zle/zle_main.c: on entry to editor, if starting in
	vi insert mode mark this as the start of an insertion (duh).

2013-09-23  Peter Stephenson  <p.w.stephenson@ntlworld.com>

	* 31764 (with correction of sense of a test): Src/glob.c,
	Src/pattern.c: use of array before initialisation wreaked havoc
	in detecting glob qualifiers.

2013-09-22  m0viefreak  <m0viefreak.cm@googlemail.com>

	* 31754: Completion/Unix/Command/_git: _git: git rm: make git rm
	--cached work as intended

2013-09-22  Øystein Walle  <oystwa@gmail.com>

	* 31752: Completion/Unix/Command/_git: _git: change completion
	text for consistency

2013-09-22  m0viefreak  <m0viefreak.cm@googlemail.com>

	* 31753: Completion/Unix/Command/_git: _git: correct some
	"undocumented" options

2013-09-22  Øystein Walle  <oystwa@gmail.com>

	* 31749: Completion/Unix/Command/_git: _git: fix some typos in
	description texts

	* 31751: Completion/Unix/Command/_git: _git: remove TODOs of
	actually documented options

2013-09-22  m0viefreak  <m0viefreak.cm@googlemail.com>

	* 31746: Completion/Unix/Command/_git: _git: reword _git-config
	TODO

	* 31748: Completion/Unix/Command/_git: _git: support completing
	remote branches without <remote>/ prefix

2013-09-22  Øystein Walle  <oystwa@gmail.com>

	* 31747: Completion/Unix/Command/_git: _git: completion updates to
	match latest git v1.8.3 part 2

	* 31750: Completion/Unix/Command/_git: _git: add new configuration
	options to match latest git v1.8.3

2013-09-22  m0viefreak  <m0viefreak.cm@googlemail.com>

	* 31741: Completion/Unix/Command/_git: _git: fix a wrong variable
	in __git_config_values

	* 31743: Completion/Unix/Command/_git: _git: fix usage of ->int:
	for some entries in _git-config

	* 31744: Completion/Unix/Command/_git: _git: make git submodule
	<cmd> completion work

	* 31745: Completion/Unix/Command/_git: _git: correctly use
	__git_guard_number in some cases

	* 31755: Completion/Unix/Command/_git: _git: completion updates to
	match latest git v1.8.3

2013-09-21  Barton E. Schaefer  <schaefer@zsh.org>

	* unposted: Src/glob.c: improve an error message.

2013-09-19  Barton E. Schaefer  <schaefer@zsh.org>

	* 31737: Src/Zle/computil.c (get_cadef): same fix as get_cvdef.

2013-09-19  Peter Stephenson  <p.stephenson@samsung.com>

	* Axel Beckert: 31735: Src/Zle/computil.c (get_cvdef):
	off-by-one in obscure loop handling could cause crash in complex
	completion.

2013-09-14  Luka Perkov  <luka@openwrt.org>

	* 31723: Completion/Unix/Command/_systemd: _systemd: add more
	system commands

	* 31726: Completion/Unix/Command/_git: _git: add few more
	arguments for cherry-pick and revert

2013-09-10  Barton E. Schaefer  <schaefer@zsh.org>

	* 31714: Completion/Zsh/Command/_cd: handle ".." properly when
	$PWD or the path prefix traverses a symbolic link.

2013-09-08  Peter Stephenson  <p.w.stephenson@ntlworld.com>

	* 31711: Doc/Zsh/contrib.yo, Functions/MIME/zsh-mime-handler:
	add execute-never style for MIME handler for files on alien file
	systems.

2013-09-07  Luka Perkov  <luka@openwrt.org>

	* 31708: Completion/Unix/Command/_git: _git: add --fixup and
	--squash options to commit

2013-09-06  Peter Stephenson  <p.w.stephenson@ntlworld.com>

	* Luka Perkov: 31702: Completion/Unix/Command/_git:
	check for presence of "-i" when checking for "--interactive".

	* 31706: Src/builtin.c, Test/C02cond.ztst: standardise
	handling of "test ! <x> <y> <z>".

2013-09-04  Peter Stephenson  <p.w.stephenson@ntlworld.com>

	* 31696: Src/parse.c, Test/C02cond.ztst: in "test", no one
	can hear if you shriek.  Treat exclamation marks as strings in
	"! -a ..." and "! -o ...".

2013-09-02  Peter Stephenson  <p.stephenson@samsung.com>

	* 31685: Doc/Zsh/mod_mapfile.yo: documentation of how to get
	lines from a file is not correct.

2013-08-29  Peter Stephenson  <p.stephenson@samsung.com>

	* users/17955: Doc/Zsh/contrib.yo,
	Functions/MIME/zsh-mime-handler: "disown" style makes MIME
	handlers put into background run without job control.

	* based on 31641, 31642: Completion/Unix/Command/_make: support
	a couple of different variants of make.

2013-08-26  Peter Stephenson  <p.w.stephenson@ntlworld.com>

	* 31672: Src/Modules/zpty.c, Test/V08zpty.ztst: add test that
	was failing and fix race when setting up pty.

2013-08-25  Peter Stephenson  <p.w.stephenson@ntlworld.com>

	* 31665: Src/Modules/zpty.c, Test/V08zpty.ztst, Test/.distfiles:
	zpty should attach terminal on slave.

2013-08-17  Barton E. Schaefer  <schaefer@zsh.org>

	* 31637: Src/builtin.c: change of directory should not be retried
	relative to the current directory when it has already failed along
	some path that does not refer to the current directory.

2013-08-11  Peter Stephenson  <p.w.stephenson@ntlworld.com>

	* 31650: Src/utils.c: use zlong for mailcheck parameters to
	ensure sufficient range.

2013-08-10  Peter Stephenson  <p.w.stephenson@ntlworld.com>

	* 31648: joe M: Src/utils.c: fix timing errors in mailcheck.

2013-08-08  Peter Stephenson  <p.w.stephenson@ntlworld.com>

	* Src/Zle/zle_tricky.c (inststrlen): 31644: the wrong length was
	used when inserting multibyte characters from a string from
	outside ZLE into the editing buffer.

	* users/17908: Src/hist.c Src/Zle/zle_main.c Src/zsh.h: if
	modifying history with ZLE active, keep the history line
	recorded in ZLE in sync.

2013-08-07  Phil Pennock  <pdpennock@users.sourceforge.net>

	* 31634: Functions/Misc/run-help: run-help compat with alias to
	noglob/nocorrect

2013-08-05  Peter Stephenson  <p.w.stephenson@ntlworld.com>

	* 31631: configure.ac, Src/builtin.c: use cygwin_conv_path in
	preference to cygwin_conv_to_posix_path if available.

2013-08-04  Peter Stephenson  <p.w.stephenson@ntlworld.com>

	* Yuusuke Yoshimoto: 31632: Completion/Unix/Type/_java_class:
	suppress stderr from jar when completing classes.

2013-08-02  Peter Stephenson  <p.w.stephenson@ntlworld.com>

	* 31611: Src/Zle/zle_tricky.c: attempt to fix crash in
	"for in 1; do <[TAB] x".

2013-08-01  Peter Stephenson  <p.stephenson@samsung.com>

	* Thomas Klausner: 31625: Completion/X/Command/_mplayer: mplayer
	supports .ts (transport stream) files.

2013-07-29  Peter Stephenson  <p.stephenson@samsung.com>

	* 17891: Src/builtin.c: fix error message for invalid file
	descriptor in "print -u".

2013-07-28  Peter Stephenson  <p.w.stephenson@ntlworld.com>

	* Manuel Presnitz: 31592 (with minor changes of phrasing):
	Doc/Zsh/builtins.yo, Doc/Zsh/expn.yo, Doc/Zsh/prompt.yo: improve
	documentation for named directory handling.

2013-07-25  Peter Stephenson  <p.stephenson@samsung.com>

	* Jun T.: 31756: Completion/Unix/Command/_make: further make
	completion improvements: tke care of mutually exclusive options;
	add _description using $state_descr; add completions for
	--debug=flag; fix typo (pointed out by Daniel Shahaf).

	* 31574: Src/parse.c: alternative fix to 31545 if FD_CLOEXEC is
	not available, removing dump records more consistently.

2013-07-24  Richard Hartmann  <richih.mailinglist@gmail.com>

	* 31571: Completion/Unix/Command/_vcsh: Update

	* 31572: Completion/Debian/Command/_linda,
	Completion/Debian/Command/.distfiles: Remove _linda

2013-07-24  Peter Stephenson  <p.stephenson@samsung.com>

	* Src/hist.c: 31570: with HIST_REDUCE_BLANKS don't truncate
	the line after the last word if there's more non-white-space
	text (probably a comment but we don't assume that).

2013-07-22  Peter Stephenson  <p.w.stephenson@ntlworld.com>

	* unposted: Src/lex.c: correct previous commit: should call
	hwend(), not ihwend().

	* 31559: Src/lex.c: Fix problem with history lines for comments
	that occur in the middle of an alias.

	* Eric Cook: 31558: Completion/Command/Unix/_qemu: name of
	binary has changed.

2013-07-21  Peter Stephenson  <p.w.stephenson@ntlworld.com>

	* 31549: Src/exec,c, Src/zsh.h: replace ad-hoc subsh_close file
	descriptor for pipes with new addfilelist() job-based mechanism.

2013-07-20  Peter Stephenson  <p.w.stephenson@ntlworld.com>

	* 31545: Src/exec.c, Src/parse.c: if FD_CLOEXEC is available,
	so mark dump file file descriptors, avoiding possible
	multiple use of file descriptors.

2013-07-19  Peter Stephenson  <p.w.stephenson@ntlworld.com>

	* c.f. 31531: Completion/Unix/Command/_imagemagick,
	Completion/Unix/Command/_graphicsmagick: complete .xcf files.

2013-07-19  Peter Stephenson  <p.stephenson@samsung.com>

	* 31536 (plus memory leak fixed, plus test code):
	Src/jobs.c, Test/D03procsubst.ztst: fix hang in 31528 by
	closing process substitution file descriptors when waiting
	for job to finish.

2013-07-17  Peter Stephenson  <p.w.stephenson@ntlworld.com>

	* 31528: Src/exec.c, Src/jobs.c, Src/zsh.h: use job table
	to record file descriptors associated with process
	substitution.

	* Jun T: 31525: Completion/Unix/Command/_make: fix some option
	handling.

2013-07-12  Peter Stephenson  <p.stephenson@samsung.com>

	* Nick Cross: 31512: Completion/Unix/Command/_make:
	extra GNU options plus fix to makefile completion.

2013-07-11  Peter Stephenson  <p.stephenson@samsung.com>

	* users/17856: Completion/Command/Unix/_make: rewrite to use
	_arguments so as to make adding option handling easier.

2013-07-03  Peter Stephenson  <p.stephenson@samsung.com>

	* 31503: Doc/Zsh/contrib.yo, Functions/Misc/zmv: split words
	in program passed to zmv with -p and add -P for programs
	that don't understand the "--" convention.

2013-06-28  Clint Adams  <clint@zsh.org>

	* 31500: Completion/Debian/Command/_dput: dput-ng completion
	support from Sebastian Ramacher.

	* 31499: Completion/Debian/Command/_dcut: dcut completion
	from Sebastian Ramacher.

	* 31498: Completion/Debian/Command/_dak: complete files for
	subcommands that are not explicitly specified.

2013-06-27  Mikael Magnusson  <mikachu@gmail.com>

	* 31483: Call zrefresh() before unqueue()ing signals, was
	moved in 31174.

2013-06-18  Frank Terbeck  <ft@bewatermyfriend.org>

	* 31485: Functions/VCS_Info/Backends/VCS_INFO_get_data_git:
	vcs_info, git: Avoid error messages for `guilt' users

2013-06-13  Peter Stephenson  <p.w.stephenson@ntlworld.com>

	* 31465: Completion/compinit, Src/glob.c, Src/pattern.c: fix
	basic completion and globbing use of pattern disables.

	* 31444: Doc/Zsh/builtins.yo, Doc/Zsh/options.yo,
	Doc/zmacros.yo, Src/builtin.c, Src/exec.c, Src/options.c,
	Src/pattern.c, Src/zsh.h: Basic (not fully functional) code for
	enable/disable -p.

2013-06-13  Barton E. Schaefer  <schaefer@zsh.org>

	* 31474: Makefile.in, Src/zsh.mdd: create patchlevel.h correctly
	when running make in a separate build tree

2013-06-10  Peter Stephenson  <p.stephenson@samsung.com>

	* Hong Xu: 31462: .editorconfig: move comment to individual
	line.

	* Bruce Stephens (via Axel Beckert of Debian): 31459:
	Doc/ztexi.yo: alignment of zsh info menu entry is wrong.

2013-06-09  Barton E. Schaefer  <schaefer@zsh.org>

	* 31466: .cvsignore, .gitignore: Cause git and cvs to ignore
	one another.

	* 31205: Completion/Base/Widget/_complete_help:  Do not display
	"(eval)" as a tag context.

2013-06-01  Peter Stephenson  <p.w.stephenson@ntlworld.com>

	* 31441: Src/glob.c, Src/pattern.c, Src/zsh.h: use an array
	based on ZPC_* enum to decide which forms of pattern are enabled.

2013-05-30  Peter Stephenson  <p.stephenson@samsung.com>

	* 31436: Doc/Zsh/expn.yo: KSH_GLOB syntax does not
	support recursive directories.

2013-05-29  Peter Stephenson  <p.w.stephenson@ntlworld.com>

	* 31433: Completion/Unix/Command/_gzip: zcat -f doesn't
	need files with suffix .gz.

	* 31422: Doc/Zsh/calsys.yo, Functions/Calendar/age: better
	heuristic for timestamps in use of :file feature.

2013-05-22  Peter Stephenson  <p.w.stephenson@ntlworld.com>

	* 31405: Doc/Zsh/options.yo: weasel words about
	PRINT_EXIT_STATUS option.

2013-05-21  Peter Stephenson  <p.stephenson@samsung.com>

	* 31419: Src/Modules/stat.c: Add time zone and year to
	default time format with -s option to zstat.

	* 31418: Doc/Zsh/calsys.yo, Functions/Calendar/age:
	in "age" docs correct typo and note the feature that
	you can supply a file as a timestamp on the command line.

	* Stephane: 31417: Functions/Calendar/age: needs --
	to protect againts files starting with -.

2013-05-20  Barton Schaefer  <schaefer@zsh.org>

	* 31416: Src/builtin.c: upon "read" of a short line, assign all
	variables passed as arguments.

2013-05-14  Peter Stephenson  <p.stephenson@samsung.com>

	* unposted: Completion/Unix/Command/_perforce: Improve
	Perforce jobs completion to limit potentially huge output
	using jobview by default; fix quoting of arguments passed on
	to eval within _call_program.

2013-05-10  Peter Stephenson  <p.stephenson@samsung.com>

	* Richard Hartmann <richih.mailinglist@gmail.com>: 31389:
	Completion/X/Command/_mplayer: add .ogv.

	* Mihai Moldovan <ionic@ionic.de>: 31387: Src/zsh_system.h:
	unused functions when compiling with clang.

2013-05-05  Frank Terbeck  <ft@bewatermyfriend.org>

	* unposted: Src/exec.c: Revert "31372: Do not block SIGWINCH for
	child processes" as suggested by Bart.

	* 31376: Src/exec.c: Make sure every execve() is prefixed by
	winch_unblock()

2013-05-05  Bart Schaefer  <schaefer@zsh.org>

	* 31372: Src/exec.c: Do not block SIGWINCH for child processes

2013-05-05  Kenyon Ralph  <kenyon@kenyonralph.com>

	* 31371: Completion/Linux/Command/_brctl: _brctl: update brctl
	subcommands

2013-05-04  Peter Stephenson  <p.w.stephenson@ntlworld.com>

	* 31369: Completion/Base/Utility/_comp_locale: action if locale
	command is not usable.

2013-04-29  Bart Schaefer  <schaefer@zsh.org>

	* 31361: Src/init.c: handle negative optno ("no" prefix used)
	when storing options with parseopts_insert() for sticky contexts

	* 31353: Src/math.c: fix handling of floating point in ternary

	* 31350: Src/init.c, Src/input.c, Src/signals.h, Src/utils.c,
	Src/Zle/zle_main.c: block SIGWINCH nearly all the time, except
	when about to calculate prompts or do synchronous read, so
	syscalls are not interrupted by window size changes.

2013-04-29  Jun T  <takimoto-j@kba.biglobe.ne.jp>

	* 31357: Completion/Unix/Command/_cp: add support for Mac OS X

2013-04-29  Peter Stephenson  <p.stephenson@samsung.com>

	* 31356: Completion/Unix/Command/_subversion: typo noted by Bart.

	* 31355: Completion/Base/Utility/.distfiles,
	Completion/Base/Utility/_comp_locale,
	Completion/Unix/Command/_subversion: _comp_locale tries to
	sanitise locales but keep CTYPE; use this for subversion completion.

2013-04-25  Ramkumar Ramachandra  <artagnon@gmail.com>

	* 31288: Completion/Unix/Command/_git: _git: fix shortlog
	completer

2013-04-21  Ramkumar Ramachandra  <artagnon@gmail.com>

	* 31286: Completion/Unix/Command/_git: _git: add a couple of
	browsers

	* 31289: Completion/Unix/Command/_git: _git: branch.*.pushremote,
	remote.pushdefault

2013-04-20  Torstein Hegge  <hegge@resisty.net>

	* 31159: Completion/Unix/Command/_git: git: Pass prefix filter to
	ls-files even if it matches no files

2013-04-20  Jun T  <takimoto-j@kba.biglobe.ne.jp>

	* 31281: Completion/Unix/Command/_du: _du: add support for Mac OS
	X

2013-04-20  Bart Schaefer  <schaefer@zsh.org>

	* 31272: Src/Zle/compctl.c: avoid double free.

2013-04-16  Peter Stephenson  <p.stephenson@samsung.com>

	* Daniel Friesel: 31265: Completion/Unix/Command/_devtodo:
	improved option handling.

2013-04-13  Peter Stephenson  <p.w.stephenson@ntlworld.com>

	* unposted: .gitignore: ignore PDF and PS versions of intro file.

2013-04-12  Peter Stephenson  <p.w.stephenson@ntlworld.com>

	* 31263 (changed * to - for consistency with elsewhere):
	Doc/Zsh/mod_curses.yo: suppress texinfo warning by adding item
	arguments.

	* 31261: Doc/Zsh/compsys.yo, Doc/ztexi.yo: updates needed
	with latest texinfo.

2013-04-10  Peter Stephenson  <p.w.stephenson@ntlworld.com>

	* users/17754: Src/builtin.c: failing to retie an array
	and colon-separated scalar shouldn't be a fatal error.

2013-04-09  Peter Stephenson  <p.w.stephenson@ntlworld.com>

	* 31246: Makefile.in, Src/zsh.mdd: make a separate patch level
	header for releases.

2013-04-08  Peter Stephenson  <p.w.stephenson@ntlworld.com>

	* unposted: Completion/Unix/Command/.distfiles,
	Completion/Unix/Command/.distfiles: remove mention of files no
	longer there.

2013-04-07  Bart Schaefer  <schaefer@zsh.org>

	* 31234: Completion/Base/Widget/_complete_help: use an "always"
	block instead of "trap" to clean up various function overrides

2013-04-05  Frank Terbeck  <ft@bewatermyfriend.org>

	* 31174: Src/Zle/zle_main.c: 31174: zle: Make sure state changes
	are refreshed after init hook

	* 31172: Src/Zle/zle_main.c: 31172: Let vared define custom init
	and finish hooks

	* 31175: Doc/Zsh/zle.yo: 31175: Add documentation for the new -i
	and -f options of vared

	* 31221: Completion/Unix/Command/_git: Handle zero defined aliases
	better

	* 31222: Functions/Zle/down-line-or-beginning-search,
	Functions/Zle/up-line-or-beginning-search: Don't trigger
	warn_create_global

2013-04-04  Peter Stephenson  <p.stephenson@samsung.com>

	* 31203: Completion/Unix/Command/.distfiles,
	Completion/Unix/Command/_etags: new etags completion.

2013-02-18  Aaron Schrab  <aaron@schrab.com>

	* 07478c6b: Src/zsh.mdd: Generate patch level using `git describe`

2013-04-02  Peter Stephenson  <p.w.stephenson@ntlworld.com>

	* Jun T.: 31183: Src/Zle/zle_move.c: record old line rather than
	history line in vi-goto-mark.

2013-03-29  Mikael Magnusson  <mikachu@gmail.com>

	* 31182: Completion/Unix/Command/_awk: Allow sticked arguments.

2013-03-20  Peter Stephenson  <p.w.stephenson@ntlworld.com>

	* Han Pingtian: 31167 (with tweak):
	Completion/Unix/Command/_ssh: limit use of colons for detecting
	a remote path.

2013-03-19  Bart Schaefer  <schaefer@zsh.org>

	* 31158: Src/pattern.c: following a wildcard with a repetition
	produces a bad pattern error instead of an unbounded search

2013-03-17  Peter Stephenson  <p.w.stephenson@ntlworld.com>

	* 31156: Completion/Zsh/Context/_math,
	Completion/Zsh/Context/_zcalc_line, Completion/Zsh/Type/.distfile,
	Completion/Zsh/Type/_math_params,
	Completion/Zsh/Type/_module_math_func,
	Completion/Zsh/Type/_user_math_func: improved math context
	completion: functions.

	* 31155: Doc/Zsh/contrib.yo, Functions/Misc/zcalc: minor
        extra zcalc features and documentation.

2013-03-15  Peter Stephenson  <p.w.stephenson@ntlworld.com>

	* 31154: Doc/Zsh/contrib.yo, Functions/Misc/zcalc: make zcalc
	understand continuation lines using backslash.

2013-03-14  Peter Stephenson  <p.w.stephenson@ntlworld.com>

	* 31151: Pavol Juhas: complete (C etc) tags better
	when file system is not case sensitive.

2013-03-13  Mikael Magnusson  <mikachu@gmail.com>

	* unposted: Doc/Zsh/contrib.yo: Also adjust a mention of psvar
	in the vcs info documentation.

	* 31140: Src/math.c: when the math recursion limit is hit, make
	sure to not leave *ep pointing nowhere, which caused a crash
	sometimes. Also print the token that we refused to evaluate
	because of the limit.

2013-03-13  Peter Stephenson  <p.w.stephenson@ntlworld.com>

	* unposted, c.f. thread from 31144: Doc/Zsh/params.yo: all psvar
	entries can be shown in prompts nowadays.

2013-03-10  Peter Stephenson  <p.w.stephenson@ntlworld.com>

	* 31141: Src/exec.c, Test/A04redirect.ztst: NO_CLOBBER for {fd}
	syntax should only apply if $fd is exactly an fd and nothing
	else.

2013-03-10  Mikael Magnusson  <mikachu@gmail.com>

	* 30496: Src/prompt.c: Parse argument to %F and %K as prompt
	sequences. This allows constructs like %F{%3v} to use $psvar[3]
	for the color.

	* 30490: Completion/Unix/Command/_java: Complete files for the
	-keystore argument.

	* 30639: Functions/VCS_Info/Backends/VCS_INFO_get_data_git:
	Add support for showing the current action is cherry-pick (happens
	when cherry-picking a range).

	* 31136: Functions/VCS_Info/Backends/VCS_INFO_get_data_git:
	just set parameters instead of passing over a pipe.

2013-03-05  Peter Stephenson  <p.w.stephenson@ntlworld.com>

	* users/17666: Doc/Zsh/contrib.yo, Functions/Misc/zcalc: -f
	option to zcalc sets FORCE_FLOAT.

	* users/17665: Doc/Zsh/options.yo, Src/math.c, Src/options.c,
	Src/zsh.h, Test/C01arith.ztst: add FORCE_FLOAT option.

2013-02-27  Oliver Kiddle <opk@zsh.org>

	* 31076: Completion/Linux/Command/_yast,
	Completion/Unix/Type/_pids, Completion/Unix/Type/_pdf:
	fix cases of more than one completion function for a command

	* 31077: Completion/Unix/Command/_sort: update for new
	options in GNU sort

	* c.f. 31071: Completion/Unix/Type/_postscript,
	Completion/Unix/Command/_psutils: remove duplicate _osc and
	rename _ps to avoid name clash

2013-02-22  Peter Stephenson  <p.w.stephenson@ntlworld.com>

	* 31061: Completion/Zsh/Command/_typeset: "functions" completion
	takes account of options already on the command line.

	* 31060: Src/builtin.c: "+" before a flag for "functions" or
	"autoload" should suppress display of function body.

2013-02-21  Oliver Kiddle <opk@zsh.org>

	* 31058: Completion/Zsh/Command/_fc, Completion/Unix/Command/_cut,
	Completion/Unix/Command/_sed, Completion/Unix/Command/_wget,
	Completion/Unix/Command/_xmlsoft: add options from newer
	versions of some commands to completion functions

2013-02-19  Peter Stephenson  <p.w.stephenson@ntlworld.com>

	* 31055: Completion/compaudit: missing '$' in search of /proc
	file system.

2013-02-12  Oliver Kiddle <opk@zsh.org>

	* 31041: Test/comptest, Test/X02zlevi.ztst: add support for
	testing line editor widgets from the test suite

	* unposted: Etc/zsh-development-guide: remove duplication in
	git guidelines

2013-02-09  Oliver Kiddle <opk@zsh.org>

	* Morita Sho: 31038: Completion/Unix/Type/_terminals:
	add location of terminfo entries on Debian

	* 31037: Src/Zle/zle_move.c: return to previous position
	with vi-goto-mark using `` or ''

2013-02-07  Peter Stephenson  <p.w.stephenson@ntlworld.com>

	*  Wieland Hoffmann: 31030: Completion/X/Command/_mplayer:
	improve label for selected files.

	*  Wieland Hoffmann: 31029: README: correct directory.

	* Han Pingtian: 31027: Completion/Unix/Type/_files: remove
	the -g's from the glob options.

2013-02-03  Peter Stephenson  <p.w.stephenson@ntlworld.com>

	* Eric P. Mangold: c.f. 31016
	http://twistedmatrix.com/trac/browser/trunk/twisted/python/twisted-completion.zsh?format=txt:
	completion for twisted using internally generated completion.

2013-02-01  Peter Stephenson  <p.w.stephenson@ntlworld.com>

	* 31015: Completion: compaudit: where we can find who owns the
	zsh executable, allow the same owner to own completion files.

2013-02-01  Mikael Magnusson  <mikachu@gmail.com>

	* unposted: Fix _prove completer commit.

2013-01-29  Peter Stephenson  <p.w.stephenson@ntlworld.com>

	* Jesper Nygårds: 31012: Completion/Unix/Command/_gradle:
	updates.

	* Dmitry Roshchin: 31008: Completion/openSUSE/Command/_zypper,
	Completion/openSUSE/Command/_osc: updates.

2013-01-26  Bart Schaefer  <schaefer@zsh.org>

	* 31000: Doc/Zsh/contrib.yo: fix typo in example.

2013-01-24  Peter Stephenson  <p.w.stephenson@ntlworld.com>

	* users/17608: Doc/Zsh/contrib.yo,
	Functions/Zle/modify-current-argument: use function to modify
	current command line argument.

2013-01-22  Peter Stephenson  <p.stephenson@samsung.com>

	* 30993: Src/subst.c, Test/D04parameter.ztst: parameter
	modifiers :wq operating on an empty string crashed the shell.
	The shell isn't supposed to crash.

2013-01-20  Oliver Kiddle <opk@zsh.org>

	* 30987: Completion/X/Command/_xrandr: only call xrandr when
	necessary and use _call_program

2013-01-14  Peter Stephenson  <p.stephenson@samsung.com>

	* 30960: Alexey Bezhan: Completion/Unix/Command/_django:
	compatibility issue.

2013-01-10  Peter Stephenson  <p.w.stephenson@ntlworld.com>

	* 30958: Jeremy Mates: Completion/Unix/Command/_prove,
	Completion/Unix/Command/.distfiles: new completion.

2013-01-07  Bart Schaefer  <schaefer@zsh.org>

	* unposted (see 30952): Src/builtin.c: tweak to 30949 to fix the
	buffer pointer.

2013-01-06  Bart Schaefer  <schaefer@zsh.org>

	* 30949: Src/builtin.c: restore "read -q" behavior lost by 27188.

2013-01-05  Peter Stephenson  <p.w.stephenson@ntlworld.com>

	* 30946: Robert Kovacsics: Completion/X/Command/_xrandr: use
	command to generate completions.

2013-01-04  Peter Stephenson  <p.stephenson@samsung.com>

	* 30941: Completion/bashcompinit: scalars giving status of bash
	completion should be exported for external programmes.

2013-01-03  Bart Schaefer  <schaefer@zsh.org>

	* users/17524: Doc/Zsh/expn.yo: misc. parameter flag clarifications.

2013-01-03  Peter Stephenson  <pws@csr.com>

	* unposted: Config/version.mk: update version to 5.0.2-dev-0
	to avoid clash with release.

2012-12-21  Peter Stephenson  <p.w.stephenson@ntlworld.com>

	* unposted: README, Config/version.mk, Etc/FAQ.yo: release
	5.0.2.

2012-12-21  Peter Stephenson  <pws@csr.com>

	* 30930: Src/parse.c, Test/D03procsubst.ztst: anonymous
	functions shouldn't be marked as simple; this prevented process
	based features from working in their arguments.

2012-12-20  Peter Stephenson  <p.w.stephenson@ntlworld.com>

	* unposted: Config/version.mk: zsh 5.0.1.

2012-12-18  Oliver Kiddle <opk@zsh.org>

	* 30877: Etc/zsh-development-guide: document git workflow

2012-12-18  Peter Stephenson  <pws@csr.com>

	* 30914: mkinstalldirs: default mode for installation
	directories is 755.

2012-12-17  Phil Pennock  <pdpennock@users.sourceforge.net>

	* 30901, 30906: Etc/zsh-development-guide: document git usage,
	update patch descriptions, mention editorconfig.

2012-12-16  Peter Stephenson  <p.w.stephenson@ntlworld.com>

	* unposted: README, Config/version.mk, Etc/FAQ.yo,
	Completion/Base/Utility/.distfiles,
	Completion/Unix/Command/.distfiles,
	Completion/Unix/Type/.distfiles, for 5.0.0-test-1.

	* unposted: Src/utils.c: missing mod_export.

2012-12-13  Peter Stephenson  <pws@csr.com>

	* 30876: Src/exec.c, Test/A06assign.ztst, Test/C03traps.ztst:
	obscure failures to process non-zero return values could result
	from optimising a list to a simple command.

2012-12-08  Bart Schaefer  <schaefer@zsh.org>

	* users/17445: Src/math.c, Test/C01arith.ztst: fix handling of
	leading zeroes in floating point.

2012-11-20  Oliver Kiddle <opk@zsh.org>

	* 30811: Completion/Linux/Command/_btrfs,
	Completion/Unix/Command/_mount: new completion for btrfs and
	complete btrfs and ext4 mount options and new linux mount flags

2012-11-16  Vin Shelton  <acs@xemacs.org>

	* users/16865: Doc/Zsh/grammar.yo: Added missing menu item for Errors.

2012-11-18  Bart Schaefer  <schaefer@zsh.org>

	* users/17042: Src/jobs.c: don't stomp the environment in "jobs -Z"
	unless we've first copied it to new memory.

2012-11-16  Oliver Kiddle <opk@zsh.org>

	* 30802: Completion/Unix/Command/_find: add new command switches

	* 30801: Completion/X/Command/_urxvt, Completion/X/Type/_xft_fonts:
	fix font completion for newer fontconfig & update urxvt completion

2012-11-15  Peter Stephenson  <p.w.stephenson@ntlworld.com>

	* 30789: Doc/Zsh/grammar.yo, Doc/Zsh/options.yo, Src/hist.c,
	Src/init.c, Src/options.c, Src/zsh.h, Test/A04redirect.zsh:  add
	CONTINUE_ON_ERROR option for compatibility but turn it off:
	scripts exit on an error instead of returning to the top-level
	like interactive shells.

	* 30800: Michal Halenka: Completion/Unix/Command/_arping: fix
	option.

2012-11-12  Oliver Kiddle <opk@zsh.org>

	* 30795: Completion/Unix/Command/_xz,
	Completion/Unix/Command/_bzip2: new xz completion, new bzip2 options

	* 30794: Completion/Unix/Command/_irssi,
	Completion/Unix/Command/_mutt: update for new options

2012-11-11  Oliver Kiddle <opk@zsh.org>

	* 30793: Completion/Unix/Command/_getent,
	Completion/Unix/Command/_iconv, Completion/Unix/Command/_ldd:
	account for eglibc in _pick_variant patterns

2012-11-08  Bart Schaefer  <schaefer@zsh.org>

	* 30786: Src/builtin.c: do not enter interactive history editing
	or command execution if "fc" is called from a ZLE widget.

2012-11-08  Peter Stephenson  <pws@csr.com>

	* 30783: Src/lex.c: we don't want leading "="'s to be active when
	tokenising strings that aren't going to be treated as command
	line arguments.

	* 30780: Doc/Zsh/builds.yo: document that set -o failures are
	hard but setopt failures are soft.

2012-11-07  Oliver Kiddle <opk@zsh.org>

	* Benjamin R. Haskell: 30737: Completion/Unix/Command/_git:
	make custom completion functions for git aliases easier

	* users/17382: Completion/Unix/Type/_remote_files,
	Completion/Unix/Command/_vim, Completion/Unix/Command/_git,
	Completion/Unix/Type/_urls: complete URLs for vim and make
	_remote_files more consistent with _files

2012-10-25  Peter Stephenson  <p.w.stephenson@ntlworld.com>

	* 30735: Src/parse.c: array assignments aren't simple because
	they can contain process substitutions.

2012-10-19  Peter Stephenson  <pws@csr.com>

	* Roman Kaminski: 30738: Completion/Unix/Command/_bzr: send
	command.

	* Greg Bouzakis: 30741: Completion/Unix/Command/_systemd: add
	suspend command.

	* unposted: Doc/Zsh/expn.yo: further splitting clarifications.

2012-10-18  Peter Stephenson  <pws@csr.com>

	* 30740: Doc/Zsh/expn.yo: add example of process substitution
	with anonymous function.

	* c.f. users/17330: Doc/Zsh/expn.yo: fix reference to splitting
	rule in parameter expansion rules.

2012-10-11  Peter Stephenson  <p.w.stephenson@ntlworld.com>

	* 30726: Doc/Zsh/builtins.yo, Src/builtin.c, Src/exec.c,
	Src/hashtable.c, Src/init.c, Src/options.c, Src/parse.c,
	Src/signals.c, Src/zsh.h, Src/Modules/parameter.c,
	Test/B07emulate.ztst: extend 30722 to handle the case
	where shell options passed to the emulate command need
	propagating to sticky emulation.

2012-10-11  Peter Stephenson  <pws@csr.com>

	* 30724: Src/exec.c, Src/jobs.c: shell code optimised to use
	execsimple() doesn't have a valid thisjob.

2012-10-09  Peter Stephenson  <pws@csr.com>

	* users/17318: Src/Zle/zle_utils.c: don't increment the undo
	change number for every variable read, only the first in a row.

	* users/17314: Src/Zle/zle_utils.c: ensure an undo change number
	uniquely specifies a point in editing history by incrementing
	the value returned by the variable.

	* unposted: Src/builtin.c: fix trivial typo with "functions +T".

2012-10-07  Peter Stephenson  <p.w.stephenson@ntlworld.com>

	* 30722: Src/builtin.c, Src/exec.c, Src/init.c, Src/options.c,
	Src/Modules/parameter.c, Test/B07emulate.ztst: fix some cases
	where options or emulations were not propagated properly
	from the emulate command.

	* 30718: README, Doc/Zsh/builtins.yo, Src/builtin.c,
	Test/C04funcdef.ztst: emulate command evaluations should apply
	sticky emulation to autoloads, too.

2012-10-07  Oliver Kiddle <opk@zsh.org>

	* unposted: Completion/Unix/Command/_webbrowser,
	Completion/Unix/Type/_pspdf: add evince, zathura, dwb

	* 30714: Completion/X/Command/_xclip: complete files,-t,-f for xclip

2012-10-05  Peter Stephenson  <p.w.stephenson@ntlworld.com>

	* 30716: Src/options.c: IGNORECLOSEBRACES should be an emulation
	option since it changes what syntax is valid.

	* 30715: Src/init.c, Src/lex.c, Src/parse.c, Src/subst.c,
	Src/zsh.h, Src/Zle/zle_tricky.c: use a named enum for
	lexical tokens.

2012-10-03  Peter Stephenson  <p.w.stephenson@ntlworld.com>

	* users/17305: Doc/Zsh/expn.yo: fix documentation for ordering
	of word splitting and improve (z) and (Z) documentation.

	* users/17310: Doc/Zsh/params.yo, Src/lex.c, Test/A04redirect.ztst,
	Test/D06subscript.ztst: back off users/17304 owing to problem
	with [ command, document problem, and test the case that needs
	to work.

2012-10-02  Peter Stephenson  <pws@csr.com>

	* users/17304: Src/lex.c, Test/D06subscript.ztst: angle brackets
	aren't associated with special parsing inside square brackets.

2012-09-30  Peter Stephenson  <p.w.stephenson@ntlworld.com>

	* Aaron Schrab: 30712: .editorconfig: multi-editor specification
	of editing formats.

	* Aaron Schrab: 30711: Completion/Unix/Type/_bind_addresses:
	improved IPv6 completion.

	* Aaron Schrab: 30710: Completion/Unix/Command/_perldoc: updates.

2012-09-29  Frank Terbeck  <ft@bewatermyfriend.org>

	* Seth House: 30702: Doc/Zsh/contrib.yo,
	Functions/VCS_Info/Backends/VCS_INFO_get_data_hg: Removed --debug
	flag from the hg vcs_info backend

	* Seth House: 30701: Misc/vcs_info-examples: Added an hg hook
	example to restore the 40-char hash

	* Baptiste Daroussin: 30703:
	Functions/VCS_Info/Backends/VCS_INFO_detect_fossil: Fix fossil
	detection on unix

2012-09-28  Oliver Kiddle <opk@zsh.org>

	* 30697: Completion/Unix/Command/_dbus: new completion definition

2012-09-21  Peter Stephenson  <p.w.stephenson@ntlworld.com>

	* 30692: Completion/Unix/Type/_path_files, Doc/Zsh/builtins.yo,
	Src/builtin.c: allow autoload +X -m to work; change _path_files
	so it works on that.

2012-09-21  Peter Stephenson  <pws@csr.com>

	* 30687 (typo fixed): Doc/Zsh/params.yo, Src/jobs.c: don't
	REPORTTIME if zleactive (but time keyword is allowed).

2012-09-15  Peter Stephenson  <p.w.stephenson@ntlworld.com>

	* Александр Балезин: 30667: Completion/Unix/Command/_ip: add
	addrlabl subcommand.

2012-09-11  Peter Stephenson  <pws@csr.com>

	* unposted: NEWS: refer to some newly added features.

	* 30647, 30649: Doc/Zsh/arith.yo, Src/math.c, Src/utils.c,
	Test/C01arith.ztst: allow underscores in numeric constants
	within math evaluation.

2012-09-09  Peter Stephenson  <p.w.stephenson@ntlworld.com>

	* Jun T.: 30664: configure.ac: fix some Yodl version issues.

2012-09-08  Peter Stephenson  <p.w.stephenson@ntlworld.com>

	* users/17236: Src/builtin.c: r and other fc output didn't
	unmetafy when listing to a file other than stdout.

2012-09-06  Peter Stephenson  <p.w.stephenson@ntlworld.com>

	* 30656: Src/math.c: treat dividing by -1 the same as
	multiplying by it to get around SIGFPE.

2012-09-05  Peter Stephenson  <pws@csr.com>

	* Jun T.: 30658: Completion/Unix/Command/_uniq: more options.

	* Silas Silva: users/17223: Completion/Unix/Command/_lp:
	page-ranges option.

2012-09-03  Peter Stephenson  <pws@csr.com>

	* users/17213: Completion/Base/Completer/_user_expand,
	Doc/Zsh/compsys.yo: allow REPLY to pass a description for an
	expansion.

2012-08-27  Peter Stephenson  <p.w.stephenson@ntlworld. com>

	* Oliver (olipro): 30643: Completion/Linux/Command/_ipset:
	completion update.

2012-08-25  Peter Stephenson  <p.w.stephenson@ntlworld.com>

	* John Stahara: 30641: Src/Zle/zle_keymap.c: bindkey -N
	error report is misleading when copying keymap.

2012-08-23  Peter Stephenson  <p.w.stephenson@ntlworld.com>

	* Jun T: 30640 (plus additional comment): Src/zsh.h,
	Src/compat.c: MacOS doesn't define __STDC_ISO_10646__ but we
	need the replacement wcwidth() anyway.

2012-08-23  Peter Stephenson  <pws@csr.com>

	* Aaron Schrab: 30636: Completion/Unix/Command/_telnet:
	telnet-ssl options.

	* Aaron Schrab: 30637: Completion/Unix/Command/_telnet: -b option

	* Aaron Schrab: 30638: Completion/Unix/Command/_telnet: IPv4
	and IPv6 options.

2012-08-21  Peter Stephenson  <p.w.stephenson@ntlworld.com>

	* users/17211: Completion/Unix/Type/_files, Doc/Zsh/compsys.yo:
	new recursive-files style.

	* 30633: Doc/Zsh/builtins.yo, Src/builtin.c, Src/exec.c,
	Src/hashtable.c, Src/options.c, Src/subst.c, Src/zsh.h:
	"functions -T" traces only marked function and not called
	functions unless also marked.

2012-08-20  Peter Stephenson  <pws@csr.com>

	* Stepan Koltsov: 30634: Functions/Misc/zmv: use (q-) quoting
	for output for clarity.

2012-08-17  Peter Stephenson  <pws@csr.com>

	* Stepan Koltsov: 30632
	(https://raw.github.com/stepancheg/zsh/bfa81caaac44dacfa05adb77f61526ea90346219/Completion/Unix/Command/_clay):
	Completion/Unix/Command/_clay,
	Completion/Unix/Command/.distfiles:
	new completion.

	* Stepan Koltsov: 30632
	(https://github.com/stepancheg/zsh/commit/b0f1427e4983be6dfdc07ccaf86f153d5f9959b9.patch):
	Completion/Unix/Command/_gcc: aliases and clang-specific flags.

	* 30629 plus unposted formatting improvements:
	Doc/Zsh/builtins.yo, Src/Builtins/rlimits.c: more complete
	handling for socket buffer size limit (NetBSD) plus formatting
	and consistency changes (kb -> kbytes everywhere in ulimit
	output, K-bytes to kilobytes everywhere in documentation).

	* 30627: configure.ac, Doc/Zsh/builtins.yo,
	Src/Builtins/rlimits.awk, Src/Builtins/rlimits.c:
	support RLIMIT_NTHR as on NetBSD.

2012-08-16  Peter Stephenson  <pws@csr.com>

	* 30619: Doc/Zsh/builtins.yo, Src/builtin.c,
	Test/B02typeset.ztst: repeat "typeset -T" with same two first
	arguments is not an error.

	* 30617: Src/prototypes.h, Src/zsh_system.h: rationalise
	replacement of tgoto() prototype which could appear twice
	inconsistently.

2012-08-14  Peter Stephenson  <p.w.stephenson@ntlworld.com>

	* unposted: Etc/relnote_5.0.0.txt, Etc/.distfiles: add.

	* unposted: Etc/Changelog-4.3, Etc/ChangeLog-5.0,
	Etc/.distfiles: rename

2012-08-13  Peter Stephenson  <p.w.stephenson@ntlworld.com>

	* unposted: ChangeLog, Etc/ChangeLog-5.0: move changes up
	to 5.0 into subdirectory.

	* Michal Halenka: 30608: Completion/Unix/Command/_ip: del rather
	delete tunnel.

2012-08-13  Peter Stephenson  <pws@csr.com>

	* Jesse Weinstein: 30607: Doc/Makefile.in: fix ancient
	dependency problem with moved Yodl files.

	* Aaron Schrab: 30604: Src/Zle/zle_move.c: make repeating vi skip
	character useful by ignoring character just matched.

	* Aaron Schrab: 30603: Src/Zle/zle_move.c: repeating vi skip
	characters commands caused bad positioning.

2012-08-07  Peter Stephenson  <p.w.stephenson@ntlworld.com>

	* cat_in_136: 17200: Completion/Unix/Command/.distfiles,
	Completion/Unix/Command/_lha, Completion/Unix/Command/_nkf: new
	completions.  nkf is a Kanji code converter.

	* YAMAMOTO Takashi: 30599: Src/compat.c, Src/zsh.h: don't
	use the replacement wcwidth if not ISO-10646 as the assumptions
	it makes probably won't work.

2012-07-27  Peter Stephenson  <p.w.stephenson@ntlworld.com>

	* 30590: Doc/Makefile.in, Doc/.distfiles: work around problem
	turning intro.ms into PDF.

	* unposted: relabel as 5.0.0-dev-0.

2012-07-23  Geoff Wing  <gcw@zsh.org>

	* unposted: Doc/Zsh/ftp_sites.yo: Remove unavailable sites

2012-07-21  Peter Stephenson  <p.w.stephenson@ntlworld.com>

	* unposted: update for 5.0.0 release.<|MERGE_RESOLUTION|>--- conflicted
+++ resolved
@@ -1,14 +1,12 @@
-<<<<<<< HEAD
 2013-11-18  Peter Stephenson  <p.stephenson@samsung.com>
 
 	* unposted but see 32012: Doc/help/.cvsignore,
 	Doc/help/.distfiles: were created in the wrong place, so move.
-=======
+
 2013-11-18  Barton E. Schaefer  <schaefer@zsh.org>
 
 	* 31995: Han Pingtian: Src/glob.c: glob	qualifiers cannot
 	follow an empty pattern, so a leading paren means grouping
->>>>>>> 12fb09c3
 
 2013-11-17  Peter Stephenson  <p.w.stephenson@ntlworld.com>
 
