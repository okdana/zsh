--- conflicted
+++ resolved
@@ -1,4 +1,8 @@
-<<<<<<< HEAD
+2013-12-21  Peter Stephenson  <p.w.stephenson@ntlworld.com>
+
+	* Config/version.mk: update version to 5.0.4-dev-0 so as
+	not to clash with release.
+
 2013-12-20  Barton E. Schaefer  <schaefer@zsh.org>
 
 	* 32172; Test/A05execution.ztst: regression test for 32171
@@ -6,12 +10,6 @@
 	* 32171: Src/exec.c: fix leaked pipe descriptor that could
 	deadlock a pipeline from a complex shell construct or function
 	into an external command
-=======
-2013-12-21  Peter Stephenson  <p.w.stephenson@ntlworld.com>
-
-	* Config/version.mk: update version to 5.0.4-dev-0 so as
-	not to clash with release.
->>>>>>> 3fb1e6e8
 
 2013-12-20  Peter Stephenson  <p.w.stephenson@ntlworld.com>
 
