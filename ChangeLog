--- conflicted
+++ resolved
@@ -1,9 +1,8 @@
-<<<<<<< HEAD
 2015-10-24  Barton E. Schaefer  <schaefer@zsh.org>
 
 	* 36943 (with updated comment): Src/mem.c: restore scan for
 	reclaimable blocks in freeheap() [had been removed by 36834]
-=======
+
 2015-10-24  Daniel Shahaf  <d.s@daniel.shahaf.name>
 
 	* unposted: Completion/Unix/Command/_beep: _beep completion:
@@ -14,7 +13,6 @@
 
 	* 36912: Functions/VCS_Info/VCS_INFO_quilt: vcs_info quilt:
 	Tolerate being in child of .pc's parent
->>>>>>> e3c68450
 
 2015-10-24  Peter Stephenson  <p.w.stephenson@ntlworld.com>
 
