<<<<<<< HEAD
2013-11-13  Peter Stephenson  <p.w.stephenson@ntlworld.com>

	* Martin Vaeth: 31959: .gitignore, Doc/help/.cvsignore,
	Doc/help/.distfiles: missed files.
=======
2013-11-12  Bart Schaefer  <schaefer@zsh.org>

	* 31966: Util/helpfiles: skip introductory paragraphs processing
	"man zshbuiltins" by assuming that all real command names start
	with a lower case letter.  Check "ztcp" file as a guess that all
	builtins were processed.
>>>>>>> 48539541

2013-11-12  Peter Stephenson  <p.w.stephenson@ntlworld.com>

	* Martin Vaeth: 31959: .gitignore,
	Completion/Zsh/Command/_run-help, Doc/.cvsignore,
	Doc/.distfiles, Doc/Makefile.in, Makefile.in,
	StartupFiles/zshrc, Util/helpfiles, configure.ac: make help
	files during installation.

	* 31961: Src/Zle/zle.h, Src/Zle/zle_main.c,
	Src/Zle/zle_thingy.c: rationalise fd watch to use structures.

2013-11-08  Peter Stephenson  <p.stephenson@samsung.com>

	* unposted: fix ChangeLog to say 5.0.3 instead of 4.0.3.

	* unposted: NEWS: refer to zle -Fw.

	* 31940: Doc/Zsh/contrib.yo, Functions/Misc/zcalc: add -e option
	to zcalc to use input from arguments to command.

2013-11-07  Peter Stephenson  <p.stephenson@samsung.com>

	* 31937: Doc/Zsh/zle.yo, Src/Zle/zle_main.c,
	Src/Zle/zle_thingy.c, Src/Zle/zle_utils.c, Src/math.c,
	Test/C01arith.ztst: zle -Fw uses widget semantics for
	file descriptor handler.

2013-11-06  Peter Stephenson  <p.w.stephenson@ntlworld.com>

	* unposted: Completion/Debian/Command/.distfiles,
	Completion/Unix/Type/.distfiles, Config/version.mk, Etc/FAQ.yo,
	README, Src/pattern.c, Src/signals.c, Test/.distfiles: updates
	for 5.0.2-test-1 in preparation for 5.0.3.  Updated files
	in .distfiles and add mod_export declarations.

2013-11-03  Peter Stephenson  <p.w.stephenson@ntlworld.com>

	* Stefan Neudorf: 31936: Doc/Zsh/builtins.yo,
	Src/Builtins/rlimits.awk, Src/Builtins/rlimits.c: rationalise
	thread limits

	* Stefan Neudorf: 31935: Doc/Zsh/builtins.yo,
	Src/Builtins/rlimits.awk, Src/Builtins/rlimits.c: further
	limit updates for 31930, 39134.

2013-10-31  Peter Stephenson  <p.w.stephenson@ntlworld.com>

	* Stefan Neudorf: 31930 / 31934: Doc/Zsh/builtins.yo,
	Src/Builtins/rlimits.awk, Src/Builtins/rlimits.c, configure.ac,
	Src/Builtins/rlimits.c:  New BSD limits; avoid clash with
	ulimit -k.

2013-10-29  Barton E. Schaefer  <schaefer@zsh.org>

	* 31929: Src/jobs.c: fix DPUTS3() test condition from 31906.

2013-10-28  Bart Schaefer  <schaefer@zsh.org>

	* unposted: NEWS: mention HISTORY_IGNORE

2013-10-28  Peter Stephenson  <p.stephenson@samsung.com>

	* 31922: Src/Zle/zle_utils.c (zlecharasstring): missing
	flip of bit five when Meta marker inserted.

2013-10-27  Barton E. Schaefer  <schaefer@zsh.org>

	* 31912: Src/exec.c: in closemn(), distinguish closing for >&-
	from closing for a real redirect.  Fixes knock-on multios bug
	introduced by workers/20666 way back in 2005.

	* unposted (cf. users/18063): Functions/Zle/keeper: clean up
	some syntax nits, add working link to old Unix Review article

	* 31919: Src/exec.c, Src/init.c: fix deadlock when a shell builtin
	with a multio redirection is used on the left side of a pipeline,
	by making sure stdin/out/err file descriptors are closed for the
	multio copy process, which means not re-using those descriptors
	after they are closed and marked FDT_UNUSED in fdtable[].  For
	completeness, initialize their fdtable[] state to FDT_EXTERNAL.

2013-10-27  Peter Stephenson  <p.w.stephenson@ntlworld.com>

	* 31909: Jun T: Completion/Unix/Command/_cat: new completion.

2013-10-26  Barton E. Schaefer  <schaefer@zsh.org>

	* 31906: Src/jobs.c, Test/A05execution.ztst: printjob() should not
	reference oldjobtab for job numbers unless it is being called from
	bin_fg().  Add a DPUTS check in case this goes horribly wrong.
	printjob() also must not attempt to update pipestats when called
	from bin_fg().  Finally, acquire_pgrp() cannot acquire the tty
	group leader if the shell is not interactive, so avoid looping
	infinitely in the attempt.  Update the $pipestatus stress test so
	that it also exercises the oldjobtab repair.

2013-10-26  Peter Stephenson  <p.w.stephenson@ntlworld.com>

	* Jun T: 31902: rationalise gamma function in mathfunc for
	consistency with various libraries and user expectations.

2013-10-25  Peter Stephenson  <p.w.stephenson@ntlworld.com>

	* 31890 (with Mikael's fixes in 31891): NEWS: add descriptions
	of new features since 5.0.2.

2013-10-24  Peter Stephenson  <p.w.stephenson@ntlworld.com>

	* 31889: Test/D02glob.ztst: tests for disable -p.

	* 31877: Src/pattern.c: fix behaviour of disable -p for
	entities with parentheses.

2013-10-24  Barton E. Schaefer  <schaefer@zsh.org>

	* 31885: Src/jobs.c: fix PIPEFAIL behavior when the last command
	in a pipeline is executed within the current shell; add comments

2013-10-24  Peter Stephenson  <p.stephenson@samsung.com>

	* 31888: Test/A05execution.ztst: add test of pipestatus
	that was reliably failing before 31879.

	* 31882: Src/Zle/compcore.c: better insulation of
	completion widget excecution against job environment.

	* 31884: Test/A05execution.ztst: eliminate variable output
	from test due to vagaries of uniq implementation.

2013-10-23  Barton E. Schaefer  <schaefer@zsh.org>

	* 31879: Src/jobs.c: improve $pipestatus behavior when the last
	command in the pipeline is executed within the current shell

	* unposted (cf. Frank Terbeck: 30047): Test/A05redirect.ztst:
	stress test for $pipestatus handling

2013-10-23  Peter Stephenson  <p.stephenson@samsung.com>

	* 31873: Doc/Zsh/builtins.yo: Document conventions for use of
	command options with builtin commands.

2013-10-21  Barton E. Schaefer  <schaefer@zsh.org>

	* 31869: Src/input.c: reduce WINCH-twaddling in shingetline()

2013-10-21  Øystein Walle  <oystwa@gmail.com>

	* 31861: Completion/Unix/Command/_git: _git: Add git-clean
	-i/--interactive support

	* 31863: Completion/Unix/Command/_git: _git: Add new arguments
	introduced in Git v1.8.4

	* 31862: Completion/Unix/Command/_git: _git: Add status.short and
	status.branch

	* 31866: Completion/Unix/Command/_git: _git: Reword --heads to
	match new meaning

	* 31864: Completion/Unix/Command/_git: _git: Add two sub-comamnds
	introduced in v1.8.4

	* 31865: Completion/Unix/Command/_git: _git: Make --batch(-check)
	accept an argument

2013-10-21  m0viefreak  <m0viefreak.cm@googlemail.com>

	* 31856: Completion/Unix/Command/_git: _git: fix a few
	"undocumented" options

	* 31855: Completion/Unix/Command/_git: _git: revert: add
	'-e,--edit'

2013-10-21  Øystein Walle  <oystwa@gmail.com>

	* 31858: Completion/Unix/Command/_git: _git: fix wrong default
	value

2013-10-21  m0viefreak  <m0viefreak.cm@googlemail.com>

	* 31857: Completion/Unix/Command/_git: _git: Remove unsupported -q
	option from diff options

2013-10-21  Øystein Walle  <oystwa@gmail.com>

	* 31853: Completion/Unix/Command/_git: _git: Add missing column.*
	config variables

	* 31854: Completion/Unix/Command/_git: _git: Make git-show accept
	diff arguments

	* 31859: Completion/Unix/Command/_git: _git: re-order the last two
	git-blame arguments

2013-10-19  Peter Stephenson  <p.w.stephenson@ntlworld.com>

	* 31851: Src/exec.c: execstring() should display string to
	be executed with VERBOSE option.

2013-10-19  Barton E. Schaefer  <schaefer@zsh.org>

	* 31849: Doc/Zsh/params.yo: note effect of KSH_ZERO_SUBSCRIPT
	on the arrays of positional parameters e.g. ${argv[0]} vs. $0

2013-10-18  Peter Stephenson  <p.w.stephenson@ntlworld.com>

	* 31846: Src/exec.c: fix NOEXEC option in execsimple().

2013-10-18  Barton E. Schaefer  <schaefer@zsh.org>

	* 31840: Completion/Unix/Command/_make: "read" used wrong $IFS

2013-10-17  Barton E. Schaefer  <schaefer@zsh.org>

	* 31836 (cf. 31823): Doc/Zsh/params.yo, Src/hist.c: add
	HISTORY_IGNORE pattern to exclude matching lines in the
	internal history from the HISTFILE at write time.

	* 31832: Src/exec.c: make execrestore() more signal-safe.

2013-10-17  Peter Stephenson  <p.stephenson@samsung.com>

	* 31830: Doc/Zsh/func.yo, README, Src/hist.c, Src/zsh.h:
	If a zshaddhistory hook returns status 2, save the line on
	the internal history but don't write it out.

2013-10-16  Peter Stephenson  <p.w.stephenson@ntlworld.com>

	* Users/18033: Doc/Zsh/builtins.yo, Doc/Zsh/jobs.yo,
	Doc/Zsh/options.yo: try to document interaction between exit and
	asynchronous jobs that don't look asynchronous.

2013-10-16  Peter Stephenson  <p.stephenson@samsung.com>

	* 31827: Doc/Zsh/func.yo: options needed for example.  Only
	works with INCAPPENDHISTORY or SHAREHISTORY.

2013-10-15  Peter Stephenson  <p.stephenson@samsung.com>

	* unposted: Doc/Zsh/func.yo: trivial typo in zshaddhistory doc.

2013-10-12  Barton E. Schaefer  <schaefer@zsh.org>

	* 31818: Completion/Unix/Command/_sh, Doc/Zsh/compsys.yo: to avoid
	side effects, reposition the _arguments call in _sh for the zsh
	special case.  Document the side effects so avoided, and clean up
	the _arguments documentation a bit along the way.

2013-10-11  Mikael Magnusson  <mikachu@gmail.com>

	* 31805: Doc/Zsh/mod_parameter.yo, Src/Modules/parameter.c,
	Src/Modules/parameter.mdd, Src/pattern.c, Test/V01zmodload.ztst:
	Add $patchars and $dis_patchars to zsh/parameter module

	* 31805: Completion/Zsh/Command/_disable,
	Completion/Zsh/Command/_enable, Doc/Zsh/builtins.yo: Update
	_enable and _disable for -p, fix related typo in docs

	* 31806: Completion/Zsh/Command/_disable,
	Completion/Zsh/Command/_enable, Workaround special characters
	in alias and function names breaking _arguments syntax

2013-10-11  Peter Stephenson  <p.stephenson@samsung.com>

	* 31815: Src/hist.c: more fallout from 31789: we need to save
	using pushed history file before we pop.

2013-10-10  Peter Stephenson  <p.stephenson@samsung.com>

	* 31810: Test/E02xtrace.ztst: tests for simple cases of XTRACE
	output for conditions.

	* 31809: Src/exec.c: make whitespace clear in trace output for
	patterns.

2013-10-08  Peter Stephenson  <p.w.stephenson@ntlworld.com>

	* Eric Cook: 31801: Completion/Linux/Command/_btrfs: some
	additional variables need to be local.

2013-10-08  Barton E. Schaefer  <schaefer@zsh.org>

	* 31797: Src/hist.c: partly fix long-standing history expansion
	bug in which in some circumstances a default history expansion
	would occur even when there is neither an event nor a word
	designator, which is contradictory to the documentation.
	There are still some cases in which expansion is attempted
	when it should not be, but in most of those cases the expansion
	simply fails.

2013-10-07  Peter Stephenson  <p.stephenson@samsung.com>

	* 31794: Src/hist.c: further refinement that SHAREHISTORY should
	work as it always did because it's careful about file locking.

	* 31793: Src/hist.c (hbegin): Modify 31789 so that the save
	history here only happens for interactive editing.

2013-10-06  Wayne Davison  <wayned@users.sourceforge.net>

	* users/18024: Completion/Unix/Command/_rsync: add new options for
	rsync 3.1.0.

2013-10-06  Peter Stephenson  <p.w.stephenson@ntlworld.com>

	* users/18023: Doc/Zsh/options.yo, Src/jobs.c, Src/options.c,
	Src/zsh.h, Test/E01options.ztst: add PIPEFAIL option and test.

2013-10-05  Peter Stephenson  <p.w.stephenson@ntlworld.com>

	* Hang Pingtian: 31789: Src/hist.c: add history for
	INCAPPENDHISTORY later so history time works.

2013-10-03  Barton E. Schaefer  <schaefer@zsh.org>

	* 31784: Src/Zle/computil.c: when deciding whether there is enough
	horizontal space to show completion descriptions for each match in
	a listing, treat the separator as part of the description rather
	than as part of the match, and account for lines that have already
	wrapped due to very long matches.

	* 31781: Src/Zle/computil.c: "compdescribe -i" must clear the
	completion list column padding width along with the rest of the
	description state.  Cf. 31782.

2013-09-26  Barton E. Schaefer  <schaefer@zsh.org>

	* 31772: Src/params.c: queue_signals() to prevent re-entry into
	endparamscope().

	* 31770: Src/hist.c: memmove() instead of memcpy() for overlapping
	regions.

2013-09-25  Peter Stephenson  <p.w.stephenson@ntlworld.com>

	* 31765: Src/Zle/zle_main.c: on entry to editor, if starting in
	vi insert mode mark this as the start of an insertion (duh).

2013-09-23  Peter Stephenson  <p.w.stephenson@ntlworld.com>

	* 31764 (with correction of sense of a test): Src/glob.c,
	Src/pattern.c: use of array before initialisation wreaked havoc
	in detecting glob qualifiers.

2013-09-22  m0viefreak  <m0viefreak.cm@googlemail.com>

	* 31754: Completion/Unix/Command/_git: _git: git rm: make git rm
	--cached work as intended

2013-09-22  Øystein Walle  <oystwa@gmail.com>

	* 31752: Completion/Unix/Command/_git: _git: change completion
	text for consistency

2013-09-22  m0viefreak  <m0viefreak.cm@googlemail.com>

	* 31753: Completion/Unix/Command/_git: _git: correct some
	"undocumented" options

2013-09-22  Øystein Walle  <oystwa@gmail.com>

	* 31749: Completion/Unix/Command/_git: _git: fix some typos in
	description texts

	* 31751: Completion/Unix/Command/_git: _git: remove TODOs of
	actually documented options

2013-09-22  m0viefreak  <m0viefreak.cm@googlemail.com>

	* 31746: Completion/Unix/Command/_git: _git: reword _git-config
	TODO

	* 31748: Completion/Unix/Command/_git: _git: support completing
	remote branches without <remote>/ prefix

2013-09-22  Øystein Walle  <oystwa@gmail.com>

	* 31747: Completion/Unix/Command/_git: _git: completion updates to
	match latest git v1.8.3 part 2

	* 31750: Completion/Unix/Command/_git: _git: add new configuration
	options to match latest git v1.8.3

2013-09-22  m0viefreak  <m0viefreak.cm@googlemail.com>

	* 31741: Completion/Unix/Command/_git: _git: fix a wrong variable
	in __git_config_values

	* 31743: Completion/Unix/Command/_git: _git: fix usage of ->int:
	for some entries in _git-config

	* 31744: Completion/Unix/Command/_git: _git: make git submodule
	<cmd> completion work

	* 31745: Completion/Unix/Command/_git: _git: correctly use
	__git_guard_number in some cases

	* 31755: Completion/Unix/Command/_git: _git: completion updates to
	match latest git v1.8.3

2013-09-21  Barton E. Schaefer  <schaefer@zsh.org>

	* unposted: Src/glob.c: improve an error message.

2013-09-19  Barton E. Schaefer  <schaefer@zsh.org>

	* 31737: Src/Zle/computil.c (get_cadef): same fix as get_cvdef.

2013-09-19  Peter Stephenson  <p.stephenson@samsung.com>

	* Axel Beckert: 31735: Src/Zle/computil.c (get_cvdef):
	off-by-one in obscure loop handling could cause crash in complex
	completion.

2013-09-14  Luka Perkov  <luka@openwrt.org>

	* 31723: Completion/Unix/Command/_systemd: _systemd: add more
	system commands

	* 31726: Completion/Unix/Command/_git: _git: add few more
	arguments for cherry-pick and revert

2013-09-10  Barton E. Schaefer  <schaefer@zsh.org>

	* 31714: Completion/Zsh/Command/_cd: handle ".." properly when
	$PWD or the path prefix traverses a symbolic link.

2013-09-08  Peter Stephenson  <p.w.stephenson@ntlworld.com>

	* 31711: Doc/Zsh/contrib.yo, Functions/MIME/zsh-mime-handler:
	add execute-never style for MIME handler for files on alien file
	systems.

2013-09-07  Luka Perkov  <luka@openwrt.org>

	* 31708: Completion/Unix/Command/_git: _git: add --fixup and
	--squash options to commit

2013-09-06  Peter Stephenson  <p.w.stephenson@ntlworld.com>

	* Luka Perkov: 31702: Completion/Unix/Command/_git:
	check for presence of "-i" when checking for "--interactive".

	* 31706: Src/builtin.c, Test/C02cond.ztst: standardise
	handling of "test ! <x> <y> <z>".

2013-09-04  Peter Stephenson  <p.w.stephenson@ntlworld.com>

	* 31696: Src/parse.c, Test/C02cond.ztst: in "test", no one
	can hear if you shriek.  Treat exclamation marks as strings in
	"! -a ..." and "! -o ...".

2013-09-02  Peter Stephenson  <p.stephenson@samsung.com>

	* 31685: Doc/Zsh/mod_mapfile.yo: documentation of how to get
	lines from a file is not correct.

2013-08-29  Peter Stephenson  <p.stephenson@samsung.com>

	* users/17955: Doc/Zsh/contrib.yo,
	Functions/MIME/zsh-mime-handler: "disown" style makes MIME
	handlers put into background run without job control.

	* based on 31641, 31642: Completion/Unix/Command/_make: support
	a couple of different variants of make.

2013-08-26  Peter Stephenson  <p.w.stephenson@ntlworld.com>

	* 31672: Src/Modules/zpty.c, Test/V08zpty.ztst: add test that
	was failing and fix race when setting up pty.

2013-08-25  Peter Stephenson  <p.w.stephenson@ntlworld.com>

	* 31665: Src/Modules/zpty.c, Test/V08zpty.ztst, Test/.distfiles:
	zpty should attach terminal on slave.

2013-08-17  Barton E. Schaefer  <schaefer@zsh.org>

	* 31637: Src/builtin.c: change of directory should not be retried
	relative to the current directory when it has already failed along
	some path that does not refer to the current directory.

2013-08-11  Peter Stephenson  <p.w.stephenson@ntlworld.com>

	* 31650: Src/utils.c: use zlong for mailcheck parameters to
	ensure sufficient range.

2013-08-10  Peter Stephenson  <p.w.stephenson@ntlworld.com>

	* 31648: joe M: Src/utils.c: fix timing errors in mailcheck.

2013-08-08  Peter Stephenson  <p.w.stephenson@ntlworld.com>

	* Src/Zle/zle_tricky.c (inststrlen): 31644: the wrong length was
	used when inserting multibyte characters from a string from
	outside ZLE into the editing buffer.

	* users/17908: Src/hist.c Src/Zle/zle_main.c Src/zsh.h: if
	modifying history with ZLE active, keep the history line
	recorded in ZLE in sync.

2013-08-07  Phil Pennock  <pdpennock@users.sourceforge.net>

	* 31634: Functions/Misc/run-help: run-help compat with alias to
	noglob/nocorrect

2013-08-05  Peter Stephenson  <p.w.stephenson@ntlworld.com>

	* 31631: configure.ac, Src/builtin.c: use cygwin_conv_path in
	preference to cygwin_conv_to_posix_path if available.

2013-08-04  Peter Stephenson  <p.w.stephenson@ntlworld.com>

	* Yuusuke Yoshimoto: 31632: Completion/Unix/Type/_java_class:
	suppress stderr from jar when completing classes.

2013-08-02  Peter Stephenson  <p.w.stephenson@ntlworld.com>

	* 31611: Src/Zle/zle_tricky.c: attempt to fix crash in
	"for in 1; do <[TAB] x".

2013-08-01  Peter Stephenson  <p.stephenson@samsung.com>

	* Thomas Klausner: 31625: Completion/X/Command/_mplayer: mplayer
	supports .ts (transport stream) files.

2013-07-29  Peter Stephenson  <p.stephenson@samsung.com>

	* 17891: Src/builtin.c: fix error message for invalid file
	descriptor in "print -u".

2013-07-28  Peter Stephenson  <p.w.stephenson@ntlworld.com>

	* Manuel Presnitz: 31592 (with minor changes of phrasing):
	Doc/Zsh/builtins.yo, Doc/Zsh/expn.yo, Doc/Zsh/prompt.yo: improve
	documentation for named directory handling.

2013-07-25  Peter Stephenson  <p.stephenson@samsung.com>

	* Jun T.: 31756: Completion/Unix/Command/_make: further make
	completion improvements: tke care of mutually exclusive options;
	add _description using $state_descr; add completions for
	--debug=flag; fix typo (pointed out by Daniel Shahaf).

	* 31574: Src/parse.c: alternative fix to 31545 if FD_CLOEXEC is
	not available, removing dump records more consistently.

2013-07-24  Richard Hartmann  <richih.mailinglist@gmail.com>

	* 31571: Completion/Unix/Command/_vcsh: Update

	* 31572: Completion/Debian/Command/_linda,
	Completion/Debian/Command/.distfiles: Remove _linda

2013-07-24  Peter Stephenson  <p.stephenson@samsung.com>

	* Src/hist.c: 31570: with HIST_REDUCE_BLANKS don't truncate
	the line after the last word if there's more non-white-space
	text (probably a comment but we don't assume that).

2013-07-22  Peter Stephenson  <p.w.stephenson@ntlworld.com>

	* unposted: Src/lex.c: correct previous commit: should call
	hwend(), not ihwend().

	* 31559: Src/lex.c: Fix problem with history lines for comments
	that occur in the middle of an alias.

	* Eric Cook: 31558: Completion/Command/Unix/_qemu: name of
	binary has changed.

2013-07-21  Peter Stephenson  <p.w.stephenson@ntlworld.com>

	* 31549: Src/exec,c, Src/zsh.h: replace ad-hoc subsh_close file
	descriptor for pipes with new addfilelist() job-based mechanism.

2013-07-20  Peter Stephenson  <p.w.stephenson@ntlworld.com>

	* 31545: Src/exec.c, Src/parse.c: if FD_CLOEXEC is available,
	so mark dump file file descriptors, avoiding possible
	multiple use of file descriptors.

2013-07-19  Peter Stephenson  <p.w.stephenson@ntlworld.com>

	* c.f. 31531: Completion/Unix/Command/_imagemagick,
	Completion/Unix/Command/_graphicsmagick: complete .xcf files.

2013-07-19  Peter Stephenson  <p.stephenson@samsung.com>

	* 31536 (plus memory leak fixed, plus test code):
	Src/jobs.c, Test/D03procsubst.ztst: fix hang in 31528 by
	closing process substitution file descriptors when waiting
	for job to finish.

2013-07-17  Peter Stephenson  <p.w.stephenson@ntlworld.com>

	* 31528: Src/exec.c, Src/jobs.c, Src/zsh.h: use job table
	to record file descriptors associated with process
	substitution.

	* Jun T: 31525: Completion/Unix/Command/_make: fix some option
	handling.

2013-07-12  Peter Stephenson  <p.stephenson@samsung.com>

	* Nick Cross: 31512: Completion/Unix/Command/_make:
	extra GNU options plus fix to makefile completion.

2013-07-11  Peter Stephenson  <p.stephenson@samsung.com>

	* users/17856: Completion/Command/Unix/_make: rewrite to use
	_arguments so as to make adding option handling easier.

2013-07-03  Peter Stephenson  <p.stephenson@samsung.com>

	* 31503: Doc/Zsh/contrib.yo, Functions/Misc/zmv: split words
	in program passed to zmv with -p and add -P for programs
	that don't understand the "--" convention.

2013-06-28  Clint Adams  <clint@zsh.org>

	* 31500: Completion/Debian/Command/_dput: dput-ng completion
	support from Sebastian Ramacher.

	* 31499: Completion/Debian/Command/_dcut: dcut completion
	from Sebastian Ramacher.

	* 31498: Completion/Debian/Command/_dak: complete files for
	subcommands that are not explicitly specified.

2013-06-27  Mikael Magnusson  <mikachu@gmail.com>

	* 31483: Call zrefresh() before unqueue()ing signals, was
	moved in 31174.

2013-06-18  Frank Terbeck  <ft@bewatermyfriend.org>

	* 31485: Functions/VCS_Info/Backends/VCS_INFO_get_data_git:
	vcs_info, git: Avoid error messages for `guilt' users

2013-06-13  Peter Stephenson  <p.w.stephenson@ntlworld.com>

	* 31465: Completion/compinit, Src/glob.c, Src/pattern.c: fix
	basic completion and globbing use of pattern disables.

	* 31444: Doc/Zsh/builtins.yo, Doc/Zsh/options.yo,
	Doc/zmacros.yo, Src/builtin.c, Src/exec.c, Src/options.c,
	Src/pattern.c, Src/zsh.h: Basic (not fully functional) code for
	enable/disable -p.

2013-06-13  Barton E. Schaefer  <schaefer@zsh.org>

	* 31474: Makefile.in, Src/zsh.mdd: create patchlevel.h correctly
	when running make in a separate build tree

2013-06-10  Peter Stephenson  <p.stephenson@samsung.com>

	* Hong Xu: 31462: .editorconfig: move comment to individual
	line.

	* Bruce Stephens (via Axel Beckert of Debian): 31459:
	Doc/ztexi.yo: alignment of zsh info menu entry is wrong.

2013-06-09  Barton E. Schaefer  <schaefer@zsh.org>

	* 31466: .cvsignore, .gitignore: Cause git and cvs to ignore
	one another.

	* 31205: Completion/Base/Widget/_complete_help:  Do not display
	"(eval)" as a tag context.

2013-06-01  Peter Stephenson  <p.w.stephenson@ntlworld.com>

	* 31441: Src/glob.c, Src/pattern.c, Src/zsh.h: use an array
	based on ZPC_* enum to decide which forms of pattern are enabled.

2013-05-30  Peter Stephenson  <p.stephenson@samsung.com>

	* 31436: Doc/Zsh/expn.yo: KSH_GLOB syntax does not
	support recursive directories.

2013-05-29  Peter Stephenson  <p.w.stephenson@ntlworld.com>

	* 31433: Completion/Unix/Command/_gzip: zcat -f doesn't
	need files with suffix .gz.

	* 31422: Doc/Zsh/calsys.yo, Functions/Calendar/age: better
	heuristic for timestamps in use of :file feature.

2013-05-22  Peter Stephenson  <p.w.stephenson@ntlworld.com>

	* 31405: Doc/Zsh/options.yo: weasel words about
	PRINT_EXIT_STATUS option.

2013-05-21  Peter Stephenson  <p.stephenson@samsung.com>

	* 31419: Src/Modules/stat.c: Add time zone and year to
	default time format with -s option to zstat.

	* 31418: Doc/Zsh/calsys.yo, Functions/Calendar/age:
	in "age" docs correct typo and note the feature that
	you can supply a file as a timestamp on the command line.

	* Stephane: 31417: Functions/Calendar/age: needs --
	to protect againts files starting with -.

2013-05-20  Barton Schaefer  <schaefer@zsh.org>

	* 31416: Src/builtin.c: upon "read" of a short line, assign all
	variables passed as arguments.

2013-05-14  Peter Stephenson  <p.stephenson@samsung.com>

	* unposted: Completion/Unix/Command/_perforce: Improve
	Perforce jobs completion to limit potentially huge output
	using jobview by default; fix quoting of arguments passed on
	to eval within _call_program.

2013-05-10  Peter Stephenson  <p.stephenson@samsung.com>

	* Richard Hartmann <richih.mailinglist@gmail.com>: 31389:
	Completion/X/Command/_mplayer: add .ogv.

	* Mihai Moldovan <ionic@ionic.de>: 31387: Src/zsh_system.h:
	unused functions when compiling with clang.

2013-05-05  Frank Terbeck  <ft@bewatermyfriend.org>

	* unposted: Src/exec.c: Revert "31372: Do not block SIGWINCH for
	child processes" as suggested by Bart.

	* 31376: Src/exec.c: Make sure every execve() is prefixed by
	winch_unblock()

2013-05-05  Bart Schaefer  <schaefer@zsh.org>

	* 31372: Src/exec.c: Do not block SIGWINCH for child processes

2013-05-05  Kenyon Ralph  <kenyon@kenyonralph.com>

	* 31371: Completion/Linux/Command/_brctl: _brctl: update brctl
	subcommands

2013-05-04  Peter Stephenson  <p.w.stephenson@ntlworld.com>

	* 31369: Completion/Base/Utility/_comp_locale: action if locale
	command is not usable.

2013-04-29  Bart Schaefer  <schaefer@zsh.org>

	* 31361: Src/init.c: handle negative optno ("no" prefix used)
	when storing options with parseopts_insert() for sticky contexts

	* 31353: Src/math.c: fix handling of floating point in ternary

	* 31350: Src/init.c, Src/input.c, Src/signals.h, Src/utils.c,
	Src/Zle/zle_main.c: block SIGWINCH nearly all the time, except
	when about to calculate prompts or do synchronous read, so
	syscalls are not interrupted by window size changes.

2013-04-29  Jun T  <takimoto-j@kba.biglobe.ne.jp>

	* 31357: Completion/Unix/Command/_cp: add support for Mac OS X

2013-04-29  Peter Stephenson  <p.stephenson@samsung.com>

	* 31356: Completion/Unix/Command/_subversion: typo noted by Bart.

	* 31355: Completion/Base/Utility/.distfiles,
	Completion/Base/Utility/_comp_locale,
	Completion/Unix/Command/_subversion: _comp_locale tries to
	sanitise locales but keep CTYPE; use this for subversion completion.

2013-04-25  Ramkumar Ramachandra  <artagnon@gmail.com>

	* 31288: Completion/Unix/Command/_git: _git: fix shortlog
	completer

2013-04-21  Ramkumar Ramachandra  <artagnon@gmail.com>

	* 31286: Completion/Unix/Command/_git: _git: add a couple of
	browsers

	* 31289: Completion/Unix/Command/_git: _git: branch.*.pushremote,
	remote.pushdefault

2013-04-20  Torstein Hegge  <hegge@resisty.net>

	* 31159: Completion/Unix/Command/_git: git: Pass prefix filter to
	ls-files even if it matches no files

2013-04-20  Jun T  <takimoto-j@kba.biglobe.ne.jp>

	* 31281: Completion/Unix/Command/_du: _du: add support for Mac OS
	X

2013-04-20  Bart Schaefer  <schaefer@zsh.org>

	* 31272: Src/Zle/compctl.c: avoid double free.

2013-04-16  Peter Stephenson  <p.stephenson@samsung.com>

	* Daniel Friesel: 31265: Completion/Unix/Command/_devtodo:
	improved option handling.

2013-04-13  Peter Stephenson  <p.w.stephenson@ntlworld.com>

	* unposted: .gitignore: ignore PDF and PS versions of intro file.

2013-04-12  Peter Stephenson  <p.w.stephenson@ntlworld.com>

	* 31263 (changed * to - for consistency with elsewhere):
	Doc/Zsh/mod_curses.yo: suppress texinfo warning by adding item
	arguments.

	* 31261: Doc/Zsh/compsys.yo, Doc/ztexi.yo: updates needed
	with latest texinfo.

2013-04-10  Peter Stephenson  <p.w.stephenson@ntlworld.com>

	* users/17754: Src/builtin.c: failing to retie an array
	and colon-separated scalar shouldn't be a fatal error.

2013-04-09  Peter Stephenson  <p.w.stephenson@ntlworld.com>

	* 31246: Makefile.in, Src/zsh.mdd: make a separate patch level
	header for releases.

2013-04-08  Peter Stephenson  <p.w.stephenson@ntlworld.com>

	* unposted: Completion/Unix/Command/.distfiles,
	Completion/Unix/Command/.distfiles: remove mention of files no
	longer there.

2013-04-07  Bart Schaefer  <schaefer@zsh.org>

	* 31234: Completion/Base/Widget/_complete_help: use an "always"
	block instead of "trap" to clean up various function overrides

2013-04-05  Frank Terbeck  <ft@bewatermyfriend.org>

	* 31174: Src/Zle/zle_main.c: 31174: zle: Make sure state changes
	are refreshed after init hook

	* 31172: Src/Zle/zle_main.c: 31172: Let vared define custom init
	and finish hooks

	* 31175: Doc/Zsh/zle.yo: 31175: Add documentation for the new -i
	and -f options of vared

	* 31221: Completion/Unix/Command/_git: Handle zero defined aliases
	better

	* 31222: Functions/Zle/down-line-or-beginning-search,
	Functions/Zle/up-line-or-beginning-search: Don't trigger
	warn_create_global

2013-04-04  Peter Stephenson  <p.stephenson@samsung.com>

	* 31203: Completion/Unix/Command/.distfiles,
	Completion/Unix/Command/_etags: new etags completion.

2013-02-18  Aaron Schrab  <aaron@schrab.com>

	* 07478c6b: Src/zsh.mdd: Generate patch level using `git describe`

2013-04-02  Peter Stephenson  <p.w.stephenson@ntlworld.com>

	* Jun T.: 31183: Src/Zle/zle_move.c: record old line rather than
	history line in vi-goto-mark.

2013-03-29  Mikael Magnusson  <mikachu@gmail.com>

	* 31182: Completion/Unix/Command/_awk: Allow sticked arguments.

2013-03-20  Peter Stephenson  <p.w.stephenson@ntlworld.com>

	* Han Pingtian: 31167 (with tweak):
	Completion/Unix/Command/_ssh: limit use of colons for detecting
	a remote path.

2013-03-19  Bart Schaefer  <schaefer@zsh.org>

	* 31158: Src/pattern.c: following a wildcard with a repetition
	produces a bad pattern error instead of an unbounded search

2013-03-17  Peter Stephenson  <p.w.stephenson@ntlworld.com>

	* 31156: Completion/Zsh/Context/_math,
	Completion/Zsh/Context/_zcalc_line, Completion/Zsh/Type/.distfile,
	Completion/Zsh/Type/_math_params,
	Completion/Zsh/Type/_module_math_func,
	Completion/Zsh/Type/_user_math_func: improved math context
	completion: functions.

	* 31155: Doc/Zsh/contrib.yo, Functions/Misc/zcalc: minor
        extra zcalc features and documentation.

2013-03-15  Peter Stephenson  <p.w.stephenson@ntlworld.com>

	* 31154: Doc/Zsh/contrib.yo, Functions/Misc/zcalc: make zcalc
	understand continuation lines using backslash.

2013-03-14  Peter Stephenson  <p.w.stephenson@ntlworld.com>

	* 31151: Pavol Juhas: complete (C etc) tags better
	when file system is not case sensitive.

2013-03-13  Mikael Magnusson  <mikachu@gmail.com>

	* unposted: Doc/Zsh/contrib.yo: Also adjust a mention of psvar
	in the vcs info documentation.

	* 31140: Src/math.c: when the math recursion limit is hit, make
	sure to not leave *ep pointing nowhere, which caused a crash
	sometimes. Also print the token that we refused to evaluate
	because of the limit.

2013-03-13  Peter Stephenson  <p.w.stephenson@ntlworld.com>

	* unposted, c.f. thread from 31144: Doc/Zsh/params.yo: all psvar
	entries can be shown in prompts nowadays.

2013-03-10  Peter Stephenson  <p.w.stephenson@ntlworld.com>

	* 31141: Src/exec.c, Test/A04redirect.ztst: NO_CLOBBER for {fd}
	syntax should only apply if $fd is exactly an fd and nothing
	else.

2013-03-10  Mikael Magnusson  <mikachu@gmail.com>

	* 30496: Src/prompt.c: Parse argument to %F and %K as prompt
	sequences. This allows constructs like %F{%3v} to use $psvar[3]
	for the color.

	* 30490: Completion/Unix/Command/_java: Complete files for the
	-keystore argument.

	* 30639: Functions/VCS_Info/Backends/VCS_INFO_get_data_git:
	Add support for showing the current action is cherry-pick (happens
	when cherry-picking a range).

	* 31136: Functions/VCS_Info/Backends/VCS_INFO_get_data_git:
	just set parameters instead of passing over a pipe.

2013-03-05  Peter Stephenson  <p.w.stephenson@ntlworld.com>

	* users/17666: Doc/Zsh/contrib.yo, Functions/Misc/zcalc: -f
	option to zcalc sets FORCE_FLOAT.

	* users/17665: Doc/Zsh/options.yo, Src/math.c, Src/options.c,
	Src/zsh.h, Test/C01arith.ztst: add FORCE_FLOAT option.

2013-02-27  Oliver Kiddle <opk@zsh.org>

	* 31076: Completion/Linux/Command/_yast,
	Completion/Unix/Type/_pids, Completion/Unix/Type/_pdf:
	fix cases of more than one completion function for a command

	* 31077: Completion/Unix/Command/_sort: update for new
	options in GNU sort

	* c.f. 31071: Completion/Unix/Type/_postscript,
	Completion/Unix/Command/_psutils: remove duplicate _osc and
	rename _ps to avoid name clash

2013-02-22  Peter Stephenson  <p.w.stephenson@ntlworld.com>

	* 31061: Completion/Zsh/Command/_typeset: "functions" completion
	takes account of options already on the command line.

	* 31060: Src/builtin.c: "+" before a flag for "functions" or
	"autoload" should suppress display of function body.

2013-02-21  Oliver Kiddle <opk@zsh.org>

	* 31058: Completion/Zsh/Command/_fc, Completion/Unix/Command/_cut,
	Completion/Unix/Command/_sed, Completion/Unix/Command/_wget,
	Completion/Unix/Command/_xmlsoft: add options from newer
	versions of some commands to completion functions

2013-02-19  Peter Stephenson  <p.w.stephenson@ntlworld.com>

	* 31055: Completion/compaudit: missing '$' in search of /proc
	file system.

2013-02-12  Oliver Kiddle <opk@zsh.org>

	* 31041: Test/comptest, Test/X02zlevi.ztst: add support for
	testing line editor widgets from the test suite

	* unposted: Etc/zsh-development-guide: remove duplication in
	git guidelines

2013-02-09  Oliver Kiddle <opk@zsh.org>

	* Morita Sho: 31038: Completion/Unix/Type/_terminals:
	add location of terminfo entries on Debian

	* 31037: Src/Zle/zle_move.c: return to previous position
	with vi-goto-mark using `` or ''

2013-02-07  Peter Stephenson  <p.w.stephenson@ntlworld.com>

	*  Wieland Hoffmann: 31030: Completion/X/Command/_mplayer:
	improve label for selected files.

	*  Wieland Hoffmann: 31029: README: correct directory.

	* Han Pingtian: 31027: Completion/Unix/Type/_files: remove
	the -g's from the glob options.

2013-02-03  Peter Stephenson  <p.w.stephenson@ntlworld.com>

	* Eric P. Mangold: c.f. 31016
	http://twistedmatrix.com/trac/browser/trunk/twisted/python/twisted-completion.zsh?format=txt:
	completion for twisted using internally generated completion.

2013-02-01  Peter Stephenson  <p.w.stephenson@ntlworld.com>

	* 31015: Completion: compaudit: where we can find who owns the
	zsh executable, allow the same owner to own completion files.

2013-02-01  Mikael Magnusson  <mikachu@gmail.com>

	* unposted: Fix _prove completer commit.

2013-01-29  Peter Stephenson  <p.w.stephenson@ntlworld.com>

	* Jesper Nygårds: 31012: Completion/Unix/Command/_gradle:
	updates.

	* Dmitry Roshchin: 31008: Completion/openSUSE/Command/_zypper,
	Completion/openSUSE/Command/_osc: updates.

2013-01-26  Bart Schaefer  <schaefer@zsh.org>

	* 31000: Doc/Zsh/contrib.yo: fix typo in example.

2013-01-24  Peter Stephenson  <p.w.stephenson@ntlworld.com>

	* users/17608: Doc/Zsh/contrib.yo,
	Functions/Zle/modify-current-argument: use function to modify
	current command line argument.

2013-01-22  Peter Stephenson  <p.stephenson@samsung.com>

	* 30993: Src/subst.c, Test/D04parameter.ztst: parameter
	modifiers :wq operating on an empty string crashed the shell.
	The shell isn't supposed to crash.

2013-01-20  Oliver Kiddle <opk@zsh.org>

	* 30987: Completion/X/Command/_xrandr: only call xrandr when
	necessary and use _call_program

2013-01-14  Peter Stephenson  <p.stephenson@samsung.com>

	* 30960: Alexey Bezhan: Completion/Unix/Command/_django:
	compatibility issue.

2013-01-10  Peter Stephenson  <p.w.stephenson@ntlworld.com>

	* 30958: Jeremy Mates: Completion/Unix/Command/_prove,
	Completion/Unix/Command/.distfiles: new completion.

2013-01-07  Bart Schaefer  <schaefer@zsh.org>

	* unposted (see 30952): Src/builtin.c: tweak to 30949 to fix the
	buffer pointer.

2013-01-06  Bart Schaefer  <schaefer@zsh.org>

	* 30949: Src/builtin.c: restore "read -q" behavior lost by 27188.

2013-01-05  Peter Stephenson  <p.w.stephenson@ntlworld.com>

	* 30946: Robert Kovacsics: Completion/X/Command/_xrandr: use
	command to generate completions.

2013-01-04  Peter Stephenson  <p.stephenson@samsung.com>

	* 30941: Completion/bashcompinit: scalars giving status of bash
	completion should be exported for external programmes.

2013-01-03  Bart Schaefer  <schaefer@zsh.org>

	* users/17524: Doc/Zsh/expn.yo: misc. parameter flag clarifications.

2013-01-03  Peter Stephenson  <pws@csr.com>

	* unposted: Config/version.mk: update version to 5.0.2-dev-0
	to avoid clash with release.

2012-12-21  Peter Stephenson  <p.w.stephenson@ntlworld.com>

	* unposted: README, Config/version.mk, Etc/FAQ.yo: release
	5.0.2.

2012-12-21  Peter Stephenson  <pws@csr.com>

	* 30930: Src/parse.c, Test/D03procsubst.ztst: anonymous
	functions shouldn't be marked as simple; this prevented process
	based features from working in their arguments.

2012-12-20  Peter Stephenson  <p.w.stephenson@ntlworld.com>

	* unposted: Config/version.mk: zsh 5.0.1.

2012-12-18  Oliver Kiddle <opk@zsh.org>

	* 30877: Etc/zsh-development-guide: document git workflow

2012-12-18  Peter Stephenson  <pws@csr.com>

	* 30914: mkinstalldirs: default mode for installation
	directories is 755.

2012-12-17  Phil Pennock  <pdpennock@users.sourceforge.net>

	* 30901, 30906: Etc/zsh-development-guide: document git usage,
	update patch descriptions, mention editorconfig.

2012-12-16  Peter Stephenson  <p.w.stephenson@ntlworld.com>

	* unposted: README, Config/version.mk, Etc/FAQ.yo,
	Completion/Base/Utility/.distfiles,
	Completion/Unix/Command/.distfiles,
	Completion/Unix/Type/.distfiles, for 5.0.0-test-1.

	* unposted: Src/utils.c: missing mod_export.

2012-12-13  Peter Stephenson  <pws@csr.com>

	* 30876: Src/exec.c, Test/A06assign.ztst, Test/C03traps.ztst:
	obscure failures to process non-zero return values could result
	from optimising a list to a simple command.

2012-12-08  Bart Schaefer  <schaefer@zsh.org>

	* users/17445: Src/math.c, Test/C01arith.ztst: fix handling of
	leading zeroes in floating point.

2012-11-20  Oliver Kiddle <opk@zsh.org>

	* 30811: Completion/Linux/Command/_btrfs,
	Completion/Unix/Command/_mount: new completion for btrfs and
	complete btrfs and ext4 mount options and new linux mount flags

2012-11-16  Vin Shelton  <acs@xemacs.org>

	* users/16865: Doc/Zsh/grammar.yo: Added missing menu item for Errors.

2012-11-18  Bart Schaefer  <schaefer@zsh.org>

	* users/17042: Src/jobs.c: don't stomp the environment in "jobs -Z"
	unless we've first copied it to new memory.

2012-11-16  Oliver Kiddle <opk@zsh.org>

	* 30802: Completion/Unix/Command/_find: add new command switches

	* 30801: Completion/X/Command/_urxvt, Completion/X/Type/_xft_fonts:
	fix font completion for newer fontconfig & update urxvt completion

2012-11-15  Peter Stephenson  <p.w.stephenson@ntlworld.com>

	* 30789: Doc/Zsh/grammar.yo, Doc/Zsh/options.yo, Src/hist.c,
	Src/init.c, Src/options.c, Src/zsh.h, Test/A04redirect.zsh:  add
	CONTINUE_ON_ERROR option for compatibility but turn it off:
	scripts exit on an error instead of returning to the top-level
	like interactive shells.

	* 30800: Michal Halenka: Completion/Unix/Command/_arping: fix
	option.

2012-11-12  Oliver Kiddle <opk@zsh.org>

	* 30795: Completion/Unix/Command/_xz,
	Completion/Unix/Command/_bzip2: new xz completion, new bzip2 options

	* 30794: Completion/Unix/Command/_irssi,
	Completion/Unix/Command/_mutt: update for new options

2012-11-11  Oliver Kiddle <opk@zsh.org>

	* 30793: Completion/Unix/Command/_getent,
	Completion/Unix/Command/_iconv, Completion/Unix/Command/_ldd:
	account for eglibc in _pick_variant patterns

2012-11-08  Bart Schaefer  <schaefer@zsh.org>

	* 30786: Src/builtin.c: do not enter interactive history editing
	or command execution if "fc" is called from a ZLE widget.

2012-11-08  Peter Stephenson  <pws@csr.com>

	* 30783: Src/lex.c: we don't want leading "="'s to be active when
	tokenising strings that aren't going to be treated as command
	line arguments.

	* 30780: Doc/Zsh/builds.yo: document that set -o failures are
	hard but setopt failures are soft.

2012-11-07  Oliver Kiddle <opk@zsh.org>

	* Benjamin R. Haskell: 30737: Completion/Unix/Command/_git:
	make custom completion functions for git aliases easier

	* users/17382: Completion/Unix/Type/_remote_files,
	Completion/Unix/Command/_vim, Completion/Unix/Command/_git,
	Completion/Unix/Type/_urls: complete URLs for vim and make
	_remote_files more consistent with _files

2012-10-25  Peter Stephenson  <p.w.stephenson@ntlworld.com>

	* 30735: Src/parse.c: array assignments aren't simple because
	they can contain process substitutions.

2012-10-19  Peter Stephenson  <pws@csr.com>

	* Roman Kaminski: 30738: Completion/Unix/Command/_bzr: send
	command.

	* Greg Bouzakis: 30741: Completion/Unix/Command/_systemd: add
	suspend command.

	* unposted: Doc/Zsh/expn.yo: further splitting clarifications.

2012-10-18  Peter Stephenson  <pws@csr.com>

	* 30740: Doc/Zsh/expn.yo: add example of process substitution
	with anonymous function.

	* c.f. users/17330: Doc/Zsh/expn.yo: fix reference to splitting
	rule in parameter expansion rules.

2012-10-11  Peter Stephenson  <p.w.stephenson@ntlworld.com>

	* 30726: Doc/Zsh/builtins.yo, Src/builtin.c, Src/exec.c,
	Src/hashtable.c, Src/init.c, Src/options.c, Src/parse.c,
	Src/signals.c, Src/zsh.h, Src/Modules/parameter.c,
	Test/B07emulate.ztst: extend 30722 to handle the case
	where shell options passed to the emulate command need
	propagating to sticky emulation.

2012-10-11  Peter Stephenson  <pws@csr.com>

	* 30724: Src/exec.c, Src/jobs.c: shell code optimised to use
	execsimple() doesn't have a valid thisjob.

2012-10-09  Peter Stephenson  <pws@csr.com>

	* users/17318: Src/Zle/zle_utils.c: don't increment the undo
	change number for every variable read, only the first in a row.

	* users/17314: Src/Zle/zle_utils.c: ensure an undo change number
	uniquely specifies a point in editing history by incrementing
	the value returned by the variable.

	* unposted: Src/builtin.c: fix trivial typo with "functions +T".

2012-10-07  Peter Stephenson  <p.w.stephenson@ntlworld.com>

	* 30722: Src/builtin.c, Src/exec.c, Src/init.c, Src/options.c,
	Src/Modules/parameter.c, Test/B07emulate.ztst: fix some cases
	where options or emulations were not propagated properly
	from the emulate command.

	* 30718: README, Doc/Zsh/builtins.yo, Src/builtin.c,
	Test/C04funcdef.ztst: emulate command evaluations should apply
	sticky emulation to autoloads, too.

2012-10-07  Oliver Kiddle <opk@zsh.org>

	* unposted: Completion/Unix/Command/_webbrowser,
	Completion/Unix/Type/_pspdf: add evince, zathura, dwb

	* 30714: Completion/X/Command/_xclip: complete files,-t,-f for xclip

2012-10-05  Peter Stephenson  <p.w.stephenson@ntlworld.com>

	* 30716: Src/options.c: IGNORECLOSEBRACES should be an emulation
	option since it changes what syntax is valid.

	* 30715: Src/init.c, Src/lex.c, Src/parse.c, Src/subst.c,
	Src/zsh.h, Src/Zle/zle_tricky.c: use a named enum for
	lexical tokens.

2012-10-03  Peter Stephenson  <p.w.stephenson@ntlworld.com>

	* users/17305: Doc/Zsh/expn.yo: fix documentation for ordering
	of word splitting and improve (z) and (Z) documentation.

	* users/17310: Doc/Zsh/params.yo, Src/lex.c, Test/A04redirect.ztst,
	Test/D06subscript.ztst: back off users/17304 owing to problem
	with [ command, document problem, and test the case that needs
	to work.

2012-10-02  Peter Stephenson  <pws@csr.com>

	* users/17304: Src/lex.c, Test/D06subscript.ztst: angle brackets
	aren't associated with special parsing inside square brackets.

2012-09-30  Peter Stephenson  <p.w.stephenson@ntlworld.com>

	* Aaron Schrab: 30712: .editorconfig: multi-editor specification
	of editing formats.

	* Aaron Schrab: 30711: Completion/Unix/Type/_bind_addresses:
	improved IPv6 completion.

	* Aaron Schrab: 30710: Completion/Unix/Command/_perldoc: updates.

2012-09-29  Frank Terbeck  <ft@bewatermyfriend.org>

	* Seth House: 30702: Doc/Zsh/contrib.yo,
	Functions/VCS_Info/Backends/VCS_INFO_get_data_hg: Removed --debug
	flag from the hg vcs_info backend

	* Seth House: 30701: Misc/vcs_info-examples: Added an hg hook
	example to restore the 40-char hash

	* Baptiste Daroussin: 30703:
	Functions/VCS_Info/Backends/VCS_INFO_detect_fossil: Fix fossil
	detection on unix

2012-09-28  Oliver Kiddle <opk@zsh.org>

	* 30697: Completion/Unix/Command/_dbus: new completion definition

2012-09-21  Peter Stephenson  <p.w.stephenson@ntlworld.com>

	* 30692: Completion/Unix/Type/_path_files, Doc/Zsh/builtins.yo,
	Src/builtin.c: allow autoload +X -m to work; change _path_files
	so it works on that.

2012-09-21  Peter Stephenson  <pws@csr.com>

	* 30687 (typo fixed): Doc/Zsh/params.yo, Src/jobs.c: don't
	REPORTTIME if zleactive (but time keyword is allowed).

2012-09-15  Peter Stephenson  <p.w.stephenson@ntlworld.com>

	* Александр Балезин: 30667: Completion/Unix/Command/_ip: add
	addrlabl subcommand.

2012-09-11  Peter Stephenson  <pws@csr.com>

	* unposted: NEWS: refer to some newly added features.

	* 30647, 30649: Doc/Zsh/arith.yo, Src/math.c, Src/utils.c,
	Test/C01arith.ztst: allow underscores in numeric constants
	within math evaluation.

2012-09-09  Peter Stephenson  <p.w.stephenson@ntlworld.com>

	* Jun T.: 30664: configure.ac: fix some Yodl version issues.

2012-09-08  Peter Stephenson  <p.w.stephenson@ntlworld.com>

	* users/17236: Src/builtin.c: r and other fc output didn't
	unmetafy when listing to a file other than stdout.

2012-09-06  Peter Stephenson  <p.w.stephenson@ntlworld.com>

	* 30656: Src/math.c: treat dividing by -1 the same as
	multiplying by it to get around SIGFPE.

2012-09-05  Peter Stephenson  <pws@csr.com>

	* Jun T.: 30658: Completion/Unix/Command/_uniq: more options.

	* Silas Silva: users/17223: Completion/Unix/Command/_lp:
	page-ranges option.

2012-09-03  Peter Stephenson  <pws@csr.com>

	* users/17213: Completion/Base/Completer/_user_expand,
	Doc/Zsh/compsys.yo: allow REPLY to pass a description for an
	expansion.

2012-08-27  Peter Stephenson  <p.w.stephenson@ntlworld. com>

	* Oliver (olipro): 30643: Completion/Linux/Command/_ipset:
	completion update.

2012-08-25  Peter Stephenson  <p.w.stephenson@ntlworld.com>

	* John Stahara: 30641: Src/Zle/zle_keymap.c: bindkey -N
	error report is misleading when copying keymap.

2012-08-23  Peter Stephenson  <p.w.stephenson@ntlworld.com>

	* Jun T: 30640 (plus additional comment): Src/zsh.h,
	Src/compat.c: MacOS doesn't define __STDC_ISO_10646__ but we
	need the replacement wcwidth() anyway.

2012-08-23  Peter Stephenson  <pws@csr.com>

	* Aaron Schrab: 30636: Completion/Unix/Command/_telnet:
	telnet-ssl options.

	* Aaron Schrab: 30637: Completion/Unix/Command/_telnet: -b option

	* Aaron Schrab: 30638: Completion/Unix/Command/_telnet: IPv4
	and IPv6 options.

2012-08-21  Peter Stephenson  <p.w.stephenson@ntlworld.com>

	* users/17211: Completion/Unix/Type/_files, Doc/Zsh/compsys.yo:
	new recursive-files style.

	* 30633: Doc/Zsh/builtins.yo, Src/builtin.c, Src/exec.c,
	Src/hashtable.c, Src/options.c, Src/subst.c, Src/zsh.h:
	"functions -T" traces only marked function and not called
	functions unless also marked.

2012-08-20  Peter Stephenson  <pws@csr.com>

	* Stepan Koltsov: 30634: Functions/Misc/zmv: use (q-) quoting
	for output for clarity.

2012-08-17  Peter Stephenson  <pws@csr.com>

	* Stepan Koltsov: 30632
	(https://raw.github.com/stepancheg/zsh/bfa81caaac44dacfa05adb77f61526ea90346219/Completion/Unix/Command/_clay):
	Completion/Unix/Command/_clay,
	Completion/Unix/Command/.distfiles:
	new completion.

	* Stepan Koltsov: 30632
	(https://github.com/stepancheg/zsh/commit/b0f1427e4983be6dfdc07ccaf86f153d5f9959b9.patch):
	Completion/Unix/Command/_gcc: aliases and clang-specific flags.

	* 30629 plus unposted formatting improvements:
	Doc/Zsh/builtins.yo, Src/Builtins/rlimits.c: more complete
	handling for socket buffer size limit (NetBSD) plus formatting
	and consistency changes (kb -> kbytes everywhere in ulimit
	output, K-bytes to kilobytes everywhere in documentation).

	* 30627: configure.ac, Doc/Zsh/builtins.yo,
	Src/Builtins/rlimits.awk, Src/Builtins/rlimits.c:
	support RLIMIT_NTHR as on NetBSD.

2012-08-16  Peter Stephenson  <pws@csr.com>

	* 30619: Doc/Zsh/builtins.yo, Src/builtin.c,
	Test/B02typeset.ztst: repeat "typeset -T" with same two first
	arguments is not an error.

	* 30617: Src/prototypes.h, Src/zsh_system.h: rationalise
	replacement of tgoto() prototype which could appear twice
	inconsistently.

2012-08-14  Peter Stephenson  <p.w.stephenson@ntlworld.com>

	* unposted: Etc/relnote_5.0.0.txt, Etc/.distfiles: add.

	* unposted: Etc/Changelog-4.3, Etc/ChangeLog-5.0,
	Etc/.distfiles: rename

2012-08-13  Peter Stephenson  <p.w.stephenson@ntlworld.com>

	* unposted: ChangeLog, Etc/ChangeLog-5.0: move changes up
	to 5.0 into subdirectory.

	* Michal Halenka: 30608: Completion/Unix/Command/_ip: del rather
	delete tunnel.

2012-08-13  Peter Stephenson  <pws@csr.com>

	* Jesse Weinstein: 30607: Doc/Makefile.in: fix ancient
	dependency problem with moved Yodl files.

	* Aaron Schrab: 30604: Src/Zle/zle_move.c: make repeating vi skip
	character useful by ignoring character just matched.

	* Aaron Schrab: 30603: Src/Zle/zle_move.c: repeating vi skip
	characters commands caused bad positioning.

2012-08-07  Peter Stephenson  <p.w.stephenson@ntlworld.com>

	* cat_in_136: 17200: Completion/Unix/Command/.distfiles,
	Completion/Unix/Command/_lha, Completion/Unix/Command/_nkf: new
	completions.  nkf is a Kanji code converter.

	* YAMAMOTO Takashi: 30599: Src/compat.c, Src/zsh.h: don't
	use the replacement wcwidth if not ISO-10646 as the assumptions
	it makes probably won't work.

2012-07-27  Peter Stephenson  <p.w.stephenson@ntlworld.com>

	* 30590: Doc/Makefile.in, Doc/.distfiles: work around problem
	turning intro.ms into PDF.

	* unposted: relabel as 5.0.0-dev-0.

2012-07-23  Geoff Wing  <gcw@zsh.org>

	* unposted: Doc/Zsh/ftp_sites.yo: Remove unavailable sites

2012-07-21  Peter Stephenson  <p.w.stephenson@ntlworld.com>

	* unposted: update for 5.0.0 release.<|MERGE_RESOLUTION|>--- conflicted
+++ resolved
@@ -1,16 +1,14 @@
-<<<<<<< HEAD
 2013-11-13  Peter Stephenson  <p.w.stephenson@ntlworld.com>
 
 	* Martin Vaeth: 31959: .gitignore, Doc/help/.cvsignore,
 	Doc/help/.distfiles: missed files.
-=======
+
 2013-11-12  Bart Schaefer  <schaefer@zsh.org>
 
 	* 31966: Util/helpfiles: skip introductory paragraphs processing
 	"man zshbuiltins" by assuming that all real command names start
 	with a lower case letter.  Check "ztcp" file as a guess that all
 	builtins were processed.
->>>>>>> 48539541
 
 2013-11-12  Peter Stephenson  <p.w.stephenson@ntlworld.com>
 
